--- conflicted
+++ resolved
@@ -475,15 +475,9 @@
 std::string ASTPrinter::sanitizeUtf8(StringRef Text) {
   llvm::SmallString<256> Builder;
   Builder.reserve(Text.size());
-<<<<<<< HEAD
   const llvm::UTF8* Data = reinterpret_cast<const llvm::UTF8*>(Text.begin());
   const llvm::UTF8* End = reinterpret_cast<const llvm::UTF8*>(Text.end());
-  StringRef Replacement = "\ufffd";
-=======
-  const UTF8* Data = reinterpret_cast<const UTF8*>(Text.begin());
-  const UTF8* End = reinterpret_cast<const UTF8*>(Text.end());
   StringRef Replacement = u8"\ufffd";
->>>>>>> b465eb4b
   while (Data < End) {
     auto Step = llvm::getNumBytesForUTF8(*Data);
     if (Data + Step > End) {
