//===--- CallEmission.h - Utility for emitting calls ------------*- C++ -*-===//
//
// This source file is part of the Swift.org open source project
//
// Copyright (c) 2014 - 2017 Apple Inc. and the Swift project authors
// Licensed under Apache License v2.0 with Runtime Library Exception
//
// See https://swift.org/LICENSE.txt for license information
// See https://swift.org/CONTRIBUTORS.txt for the list of Swift project authors
//
//===----------------------------------------------------------------------===//
//
//  This file defines the CallEmitter class.
//
//===----------------------------------------------------------------------===//

#ifndef SWIFT_IRGEN_CALLEMISSION_H
#define SWIFT_IRGEN_CALLEMISSION_H

#include "Callee.h"

namespace llvm {
  class CallSite;
}

namespace swift {
namespace irgen {

class LoadableTypeInfo;
struct WitnessMetadata;

/// A plan for emitting a series of calls.
class CallEmission {
public:
  IRGenFunction &IGF;

private:
<<<<<<< HEAD
  /// The function attributes for the call.
  llvm::AttributeList Attrs;
  
=======
>>>>>>> b4441e14
  /// The builtin/special arguments to pass to the call.
  SmallVector<llvm::Value*, 8> Args;

  /// The function we're going to call.
  Callee CurCallee;

  unsigned LastArgWritten;

  /// Whether we've emitted the call for the current callee yet.  This
  /// is just for debugging purposes --- e.g. the destructor asserts
  /// that it's true --- but is otherwise derivable from
  /// RemainingArgsForCallee, at least between calls.
  bool EmittedCall;

  void setFromCallee();
  void emitToUnmappedMemory(Address addr);
  void emitToUnmappedExplosion(Explosion &out);
  llvm::CallSite emitCallSite();
<<<<<<< HEAD
  llvm::CallSite emitInvoke(llvm::CallingConv::ID cc, llvm::Value *fn,
                            ArrayRef<llvm::Value *> args,
                            const llvm::AttributeList &attrs);
=======
>>>>>>> b4441e14

public:
  CallEmission(IRGenFunction &IGF, Callee &&callee)
      : IGF(IGF), CurCallee(std::move(callee)) {
    setFromCallee();
  }
  CallEmission(const CallEmission &other) = delete;
  CallEmission(CallEmission &&other);
  CallEmission &operator=(const CallEmission &other) = delete;
  ~CallEmission();

  const Callee &getCallee() const { return CurCallee; }

  SubstitutionList getSubstitutions() const {
    return CurCallee.getSubstitutions();
  }

  /// Set the arguments to the function from an explosion.
  void setArgs(Explosion &arg, WitnessMetadata *witnessMetadata = nullptr);
  
  void addAttribute(unsigned Index, llvm::Attribute::AttrKind Attr);

  void emitToMemory(Address addr, const LoadableTypeInfo &substResultTI);
  void emitToExplosion(Explosion &out);
};


}
}

#endif<|MERGE_RESOLUTION|>--- conflicted
+++ resolved
@@ -35,12 +35,6 @@
   IRGenFunction &IGF;
 
 private:
-<<<<<<< HEAD
-  /// The function attributes for the call.
-  llvm::AttributeList Attrs;
-  
-=======
->>>>>>> b4441e14
   /// The builtin/special arguments to pass to the call.
   SmallVector<llvm::Value*, 8> Args;
 
@@ -59,12 +53,6 @@
   void emitToUnmappedMemory(Address addr);
   void emitToUnmappedExplosion(Explosion &out);
   llvm::CallSite emitCallSite();
-<<<<<<< HEAD
-  llvm::CallSite emitInvoke(llvm::CallingConv::ID cc, llvm::Value *fn,
-                            ArrayRef<llvm::Value *> args,
-                            const llvm::AttributeList &attrs);
-=======
->>>>>>> b4441e14
 
 public:
   CallEmission(IRGenFunction &IGF, Callee &&callee)
