//===--- IRGenDebugInfo.cpp - Debug Info Support --------------------------===//
//
// This source file is part of the Swift.org open source project
//
// Copyright (c) 2014 - 2017 Apple Inc. and the Swift project authors
// Licensed under Apache License v2.0 with Runtime Library Exception
//
// See https://swift.org/LICENSE.txt for license information
// See https://swift.org/CONTRIBUTORS.txt for the list of Swift project authors
//
//===----------------------------------------------------------------------===//
//
//  This file implements IR debug info generation for Swift.
//
//===----------------------------------------------------------------------===//

#define DEBUG_TYPE "debug-info"
#include "IRGenDebugInfo.h"
#include "GenOpaque.h"
#include "GenType.h"
#include "swift/AST/Expr.h"
#include "swift/AST/IRGenOptions.h"
#include "swift/AST/ASTMangler.h"
#include "swift/AST/Module.h"
#include "swift/AST/ModuleLoader.h"
#include "swift/AST/Pattern.h"
#include "swift/Basic/Dwarf.h"
#include "swift/Basic/SourceManager.h"
#include "swift/Basic/Version.h"
#include "swift/Demangling/ManglingMacros.h"
#include "swift/ClangImporter/ClangImporter.h"
#include "swift/SIL/SILArgument.h"
#include "swift/SIL/SILBasicBlock.h"
#include "swift/SIL/SILDebugScope.h"
#include "swift/SIL/SILModule.h"
#include "clang/AST/ASTContext.h"
#include "clang/AST/Decl.h"
#include "clang/Basic/Module.h"
#include "clang/Basic/SourceLocation.h"
#include "clang/Basic/SourceManager.h"
#include "clang/Basic/TargetInfo.h"
#include "llvm/Config/config.h"
#include "llvm/IR/DebugInfo.h"
#include "llvm/IR/Module.h"
#include "llvm/Support/CommandLine.h"
#include "llvm/Support/Debug.h"
#include "llvm/Support/FileSystem.h"
#include "llvm/Support/MemoryBuffer.h"
#include "llvm/Support/Path.h"
#include "llvm/Support/raw_ostream.h"
#include "llvm/Transforms/Utils/Local.h"

using namespace swift;
using namespace irgen;

/// Strdup a raw char array using the bump pointer.
StringRef IRGenDebugInfo::BumpAllocatedString(const char *Data, size_t Length) {
  char *Ptr = DebugInfoNames.Allocate<char>(Length+1);
  memcpy(Ptr, Data, Length);
  *(Ptr+Length) = 0;
  return StringRef(Ptr, Length);
}

/// Strdup S using the bump pointer.
StringRef IRGenDebugInfo::BumpAllocatedString(std::string S) {
  return BumpAllocatedString(S.c_str(), S.length());
}

/// Strdup StringRef S using the bump pointer.
StringRef IRGenDebugInfo::BumpAllocatedString(StringRef S) {
  return BumpAllocatedString(S.data(), S.size());
}

/// Return the size reported by a type.
static unsigned getSizeInBits(llvm::DIType *Ty) {
  // Follow derived types until we reach a type that
  // reports back a size.
  while (isa<llvm::DIDerivedType>(Ty) && !Ty->getSizeInBits()) {
    auto *DT = cast<llvm::DIDerivedType>(Ty);
    Ty = DT->getBaseType().resolve();
    if (!Ty)
      return 0;
  }
  return Ty->getSizeInBits();
}

#ifndef NDEBUG

/// Return the size reported by the variable's type.
static unsigned getSizeInBits(const llvm::DILocalVariable *Var) {
  llvm::DIType *Ty = Var->getType().resolve();
  return getSizeInBits(Ty);
}

#endif

IRGenDebugInfo::IRGenDebugInfo(const IRGenOptions &Opts,
                               ClangImporter &CI,
                               IRGenModule &IGM,
                               llvm::Module &M,
                               SourceFile *SF)
  : Opts(Opts),
    CI(CI),
    SM(IGM.Context.SourceMgr),
    M(M),
    DBuilder(M),
    IGM(IGM),
    MetadataTypeDecl(nullptr),
    InternalType(nullptr),
    LastDebugLoc({}),
    LastScope(nullptr)
{
  assert(Opts.DebugInfoKind > IRGenDebugInfoKind::None
         && "no debug info should be generated");
  StringRef SourceFileName = SF ? SF->getFilename() :
                                  StringRef(Opts.MainInputFilename);
  StringRef Dir;
  llvm::SmallString<256> AbsMainFile;
  if (SourceFileName.empty())
    AbsMainFile = "<unknown>";
  else {
    AbsMainFile = SourceFileName;
    llvm::sys::fs::make_absolute(AbsMainFile);
  }

  unsigned Lang = llvm::dwarf::DW_LANG_Swift;
  std::string Producer = version::getSwiftFullVersion(
    IGM.Context.LangOpts.EffectiveLanguageVersion);
  bool IsOptimized = Opts.Optimize;
  StringRef Flags = Opts.DWARFDebugFlags;
  unsigned Major, Minor;
  std::tie(Major, Minor) = version::getSwiftNumericVersion();
  unsigned MajorRuntimeVersion = Major;

  // No split DWARF on Darwin.
  StringRef SplitName = StringRef();
  // Note that File + Dir need not result in a valid path.
  // Clang is doing the same thing here.
  TheCU = DBuilder.createCompileUnit(
      Lang, DBuilder.createFile(AbsMainFile, Opts.DebugCompilationDir),
      Producer, IsOptimized, Flags, MajorRuntimeVersion, SplitName,
      Opts.DebugInfoKind > IRGenDebugInfoKind::LineTables
          ? llvm::DICompileUnit::FullDebug
          : llvm::DICompileUnit::LineTablesOnly);
  MainFile = getOrCreateFile(BumpAllocatedString(AbsMainFile));

  // Because the swift compiler relies on Clang to setup the Module,
  // the clang CU is always created first.  Several dwarf-reading
  // tools (older versions of ld64, and lldb) can get confused if the
  // first CU in an object is empty, so ensure that the Swift CU comes
  // first by rearranging the list of CUs in the LLVM module.
  llvm::NamedMDNode *CU_Nodes = M.getNamedMetadata("llvm.dbg.cu");
  SmallVector<llvm::DICompileUnit *, 2> CUs;
  for (auto *N : CU_Nodes->operands())
    CUs.push_back(cast<llvm::DICompileUnit>(N));
  CU_Nodes->dropAllReferences();
  for (auto CU = CUs.rbegin(), CE = CUs.rend(); CU != CE; ++CU)
    CU_Nodes->addOperand(*CU);

  // Create a module for the current compile unit.
  llvm::sys::path::remove_filename(AbsMainFile);
  MainModule =
      getOrCreateModule(Opts.ModuleName, TheCU, Opts.ModuleName, AbsMainFile);
  DBuilder.createImportedModule(MainFile, MainModule, 1);
}

static StringRef getFilenameFromDC(const DeclContext *DC) {
  if (auto LF = dyn_cast<LoadedFile>(DC))
    return LF->getFilename();
  if (auto SF = dyn_cast<SourceFile>(DC))
    return SF->getFilename();
  else if (auto M = dyn_cast<ModuleDecl>(DC))
    return M->getModuleFilename();
  else
    return StringRef();
}

SILLocation::DebugLoc getDeserializedLoc(Pattern *) { return {}; }
SILLocation::DebugLoc getDeserializedLoc(Expr *) { return {}; }
SILLocation::DebugLoc getDeserializedLoc(Stmt *) { return {}; }
SILLocation::DebugLoc getDeserializedLoc(Decl *D) {
  SILLocation::DebugLoc L;
  const DeclContext *DC = D->getDeclContext()->getModuleScopeContext();
  StringRef Filename = getFilenameFromDC(DC);
  if (!Filename.empty())
    L.Filename = Filename;
  return L;
}

/// Use the SM to figure out the actual line/column of a SourceLoc.
template <typename WithLoc>
SILLocation::DebugLoc getDebugLoc(IRGenDebugInfo &DI, WithLoc *S,
                                  bool End = false) {
  SILLocation::DebugLoc L;
  if (S == nullptr)
    return L;

  SourceLoc Loc = End ? S->getEndLoc() : S->getStartLoc();
  if (Loc.isInvalid())
    // This may be a deserialized or clang-imported decl. And modules
    // don't come with SourceLocs right now. Get at least the name of
    // the module.
    return getDeserializedLoc(S);

  return DI.decodeSourceLoc(Loc);
}

SILLocation::DebugLoc
IRGenDebugInfo::getStartLocation(Optional<SILLocation> OptLoc) {
  if (!OptLoc)
    return {};
  return decodeSourceLoc(OptLoc->getStartSourceLoc());
}

SILLocation::DebugLoc
IRGenDebugInfo::decodeSourceLoc(SourceLoc SL) {
  auto &Cached = DebugLocCache[SL.getOpaquePointerValue()];
  if (Cached.Filename.empty())
    Cached = SILLocation::decode(SL, SM);
  return Cached;
}

SILLocation::DebugLoc
IRGenDebugInfo::decodeDebugLoc(SILLocation Loc) {
  if (Loc.isDebugInfoLoc())
    return Loc.getDebugInfoLoc();
  return decodeSourceLoc(Loc.getDebugSourceLoc());
}

SILLocation::DebugLoc
IRGenDebugInfo::getDebugLocation(Optional<SILLocation> OptLoc) {
  if (!OptLoc || OptLoc->isInPrologue())
    return {};

  return decodeDebugLoc(*OptLoc);
}


/// Determine whether this debug scope belongs to an explicit closure.
static bool isExplicitClosure(const SILFunction *SILFn) {
  if (SILFn && SILFn->hasLocation())
    if (Expr *E = SILFn->getLocation().getAsASTNode<Expr>())
      if (isa<ClosureExpr>(E))
        return true;
  return false;
}

/// Determine whether this location is some kind of closure.
static bool isAbstractClosure(const SILLocation &Loc) {
  if (Expr *E = Loc.getAsASTNode<Expr>())
    if (isa<AbstractClosureExpr>(E))
      return true;
  return false;
}

/// Both the code that is used to set up a closure object and the
/// (beginning of) the closure itself has the AbstractClosureExpr as
/// location. We are only interested in the latter case and want to
/// ignore the setup code.
///
/// callWithClosure(
///  { // <-- a breakpoint here should only stop inside of the closure.
///    foo();
///  })
///
/// The actual closure has a closure expression as scope.
static bool shouldIgnoreAbstractClosure(Optional<SILLocation> Loc,
                                        const SILDebugScope *DS) {
  return Loc && isAbstractClosure(*Loc) && DS && !isAbstractClosure(DS->Loc) &&
         !Loc->is<ImplicitReturnLocation>();
}

llvm::MDNode *IRGenDebugInfo::createInlinedAt(const SILDebugScope *DS) {
  auto *CS = DS->InlinedCallSite;
  if (!CS)
    return nullptr;

  auto CachedInlinedAt = InlinedAtCache.find(CS);
  if (CachedInlinedAt != InlinedAtCache.end())
    return cast<llvm::MDNode>(CachedInlinedAt->second);

  auto L = decodeDebugLoc(CS->Loc);
  auto Scope = getOrCreateScope(CS->Parent.dyn_cast<const SILDebugScope *>());
  auto InlinedAt =
      llvm::DebugLoc::get(L.Line, L.Column, Scope, createInlinedAt(CS));
  InlinedAtCache.insert({CS, llvm::TrackingMDNodeRef(InlinedAt.getAsMDNode())});
  return InlinedAt;
}

#ifndef NDEBUG
/// Perform a couple of sanity checks on scopes.
static bool parentScopesAreSane(const SILDebugScope *DS) {
  auto *Parent = DS;
  while ((Parent = Parent->Parent.dyn_cast<const SILDebugScope *>())) {
    if (!DS->InlinedCallSite)
      assert(!Parent->InlinedCallSite &&
             "non-inlined scope has an inlined parent");
  }
  return true;
}

bool IRGenDebugInfo::lineNumberIsSane(IRBuilder &Builder, unsigned Line) {
  if (IGM.IRGen.Opts.Optimize)
    return true;

  // Assert monotonically increasing line numbers within the same basic block;
  llvm::BasicBlock *CurBasicBlock = Builder.GetInsertBlock();
  if (CurBasicBlock == LastBasicBlock) {
    return Line >= LastDebugLoc.Line;
  }
  LastBasicBlock = CurBasicBlock;
  return true;
}
#endif

void IRGenDebugInfo::setCurrentLoc(IRBuilder &Builder, const SILDebugScope *DS,
                                   Optional<SILLocation> Loc) {
  assert(DS && "empty scope");
  auto *Scope = getOrCreateScope(DS);
  if (!Scope)
    return;

  SILFunction *Fn = DS->getInlinedFunction();
  SILLocation::DebugLoc L;

  if (shouldIgnoreAbstractClosure(Loc, DS) || (Fn && Fn->isThunk())) {
    // Reuse the last source location if we are still in the same
    // scope to get a more contiguous line table.
    // Otherwise use a line 0 artificial location.
    if (DS == LastScope)
      L = LastDebugLoc;
    else
      L.Filename = LastDebugLoc.Filename;
  } else {
    // Decode the location.
    L = getDebugLocation(Loc);
  }

  auto *File = getOrCreateFile(L.Filename);
  if (File->getFilename() != Scope->getFilename()) {
    // We changed files in the middle of a scope. This happens, for
    // example, when constructors are inlined. Create a new scope to
    // reflect this.
    auto File = getOrCreateFile(L.Filename);
    Scope = DBuilder.createLexicalBlockFile(Scope, File);
  }
  
  // FIXME: Enable this assertion.
  //assert(lineNumberIsSane(Builder, L.Line) &&
  //       "-Onone, but line numbers are not monotonically increasing within bb");
  LastDebugLoc = L;
  LastScope = DS;

  auto *InlinedAt = createInlinedAt(DS);
  assert(((!InlinedAt) || (InlinedAt && Scope)) && "inlined w/o scope");
  assert(parentScopesAreSane(DS) && "parent scope sanity check failed");
  auto DL = llvm::DebugLoc::get(L.Line, L.Column, Scope, InlinedAt);
  Builder.SetCurrentDebugLocation(DL);
}

void IRGenDebugInfo::setEntryPointLoc(IRBuilder &Builder) {
  auto DL = llvm::DebugLoc::get(0, 0, getEntryPointFn(), nullptr);
  Builder.SetCurrentDebugLocation(DL);
}

llvm::DIScope *IRGenDebugInfo::getOrCreateScope(const SILDebugScope *DS) {
  if (DS == nullptr)
    return MainFile;

  // Try to find it in the cache first.
  auto CachedScope = ScopeCache.find(LocalScope(DS));
  if (CachedScope != ScopeCache.end())
    return cast<llvm::DIScope>(CachedScope->second);

  // If this is an (inlined) function scope, the function may
  // not have been created yet.
  if (auto *SILFn = DS->Parent.dyn_cast<SILFunction *>()) {
    auto *FnScope = SILFn->getDebugScope();
    // FIXME: This is a bug in the SIL deserialization.
    if (!FnScope)
      SILFn->setDebugScope(DS);

    auto CachedScope = ScopeCache.find(LocalScope(FnScope));
    if (CachedScope != ScopeCache.end())
      return cast<llvm::DIScope>(CachedScope->second);

    // Force the debug info for the function to be emitted, even if it
    // is external or has been inlined.
    llvm::Function *Fn = nullptr;
    if (!SILFn->getName().empty() && !SILFn->isZombie())
      Fn = IGM.getAddrOfSILFunction(SILFn, NotForDefinition);
    auto *SP = emitFunction(*SILFn, Fn);

    // Cache it.
    ScopeCache[LocalScope(DS)] = llvm::TrackingMDNodeRef(SP);
    return SP;
  }

  auto *ParentScope = DS->Parent.get<const SILDebugScope *>();
  llvm::DIScope *Parent = getOrCreateScope(ParentScope);
  assert(isa<llvm::DILocalScope>(Parent) && "not a local scope");

  if (Opts.DebugInfoKind <= IRGenDebugInfoKind::LineTables)
    return Parent;

  assert(DS->Parent && "lexical block must have a parent subprogram");
  auto L = getStartLocation(DS->Loc);
  llvm::DIFile *File = getOrCreateFile(L.Filename);
  auto *DScope = DBuilder.createLexicalBlock(Parent, File, L.Line, L.Column);

  // Cache it.
  ScopeCache[LocalScope(DS)] = llvm::TrackingMDNodeRef(DScope);
  return DScope;
}

llvm::DIFile *IRGenDebugInfo::getOrCreateFile(StringRef Filename) {
  if (Filename.empty())
    return MainFile;

  // Look in the cache first.
  auto CachedFile = DIFileCache.find(Filename);
  if (CachedFile != DIFileCache.end()) {
    // Verify that the information still exists.
    if (llvm::Metadata *V = CachedFile->second)
      return cast<llvm::DIFile>(V);
  }

  // Detect the main file.
  if (MainFile && Filename.endswith(MainFile->getFilename())) {
    SmallString<256> AbsThisFile, AbsMainFile;
    AbsThisFile = Filename;
    llvm::sys::fs::make_absolute(AbsThisFile);
    llvm::sys::path::append(AbsMainFile, MainFile->getDirectory(),
                            MainFile->getFilename());
    if (AbsThisFile == AbsMainFile) {
      DIFileCache[Filename] = llvm::TrackingMDNodeRef(MainFile);
      return MainFile;
    }
  }
  
  // Create a new one.
  StringRef File = llvm::sys::path::filename(Filename);
  llvm::SmallString<512> Path(Filename);
  llvm::sys::path::remove_filename(Path);
  llvm::DIFile *F = DBuilder.createFile(File, Path);

  // Cache it.
  DIFileCache[Filename] = llvm::TrackingMDNodeRef(F);
  return F;
}

StringRef IRGenDebugInfo::getName(const FuncDecl &FD) {
  // Getters and Setters are anonymous functions, so we forge a name
  // using its parent declaration.
  if (FD.isAccessor())
    if (ValueDecl *VD = FD.getAccessorStorageDecl()) {
      const char *Kind;
      switch (FD.getAccessorKind()) {
      case AccessorKind::NotAccessor: llvm_unreachable("this is an accessor");
      case AccessorKind::IsGetter: Kind = ".get"; break;
      case AccessorKind::IsSetter: Kind = ".set"; break;
      case AccessorKind::IsWillSet: Kind = ".willset"; break;
      case AccessorKind::IsDidSet: Kind = ".didset"; break;
      case AccessorKind::IsMaterializeForSet: Kind = ".materialize"; break;
      case AccessorKind::IsAddressor: Kind = ".addressor"; break;
      case AccessorKind::IsMutableAddressor: Kind = ".mutableAddressor"; break;
      }

      SmallVector<char, 64> Buf;
      StringRef Name = (VD->getName().str() + Twine(Kind)).toStringRef(Buf);
      return BumpAllocatedString(Name);
    }

  if (FD.hasName())
    return FD.getName().str();

  return StringRef();
}

StringRef IRGenDebugInfo::getName(SILLocation L) {
  if (L.isNull())
    return StringRef();

  if (FuncDecl *FD = L.getAsASTNode<FuncDecl>())
    return getName(*FD);

  if (L.isASTNode<ConstructorDecl>())
    return "init";

  if (L.isASTNode<DestructorDecl>())
    return "deinit";

  return StringRef();
}

static CanSILFunctionType getFunctionType(SILType SILTy) {
  if (!SILTy)
    return CanSILFunctionType();

  auto FnTy = SILTy.getAs<SILFunctionType>();
  if (!FnTy) {
    DEBUG(llvm::dbgs() << "Unexpected function type: "; SILTy.dump();
          llvm::dbgs() << "\n");
    return CanSILFunctionType();
  }

  return FnTy;
}

llvm::DIScope *IRGenDebugInfo::getEntryPointFn() {
  // Lazily create EntryPointFn.
  if (!EntryPointFn) {
    EntryPointFn = DBuilder.createReplaceableCompositeType(
      llvm::dwarf::DW_TAG_subroutine_type, SWIFT_ENTRY_POINT_FUNCTION,
        MainFile, MainFile, 0);
  }
  return EntryPointFn;
}


llvm::DIScope *IRGenDebugInfo::getOrCreateContext(DeclContext *DC) {
  if (!DC)
    return TheCU;

  if (isa<FuncDecl>(DC))
    if (auto *Decl = IGM.getSILModule().lookUpFunction(
          SILDeclRef(cast<AbstractFunctionDecl>(DC), SILDeclRef::Kind::Func)))
      return getOrCreateScope(Decl->getDebugScope());

  switch (DC->getContextKind()) {
  // The interesting cases are already handled above.
  case DeclContextKind::AbstractFunctionDecl:
  case DeclContextKind::AbstractClosureExpr:

  // We don't model these in DWARF.
  case DeclContextKind::SerializedLocal:
  case DeclContextKind::Initializer:
  case DeclContextKind::ExtensionDecl:
  case DeclContextKind::SubscriptDecl:
  case DeclContextKind::TopLevelCodeDecl:
    return getOrCreateContext(DC->getParent());

  case DeclContextKind::Module:
    return getOrCreateModule({ModuleDecl::AccessPathTy(), cast<ModuleDecl>(DC)});
  case DeclContextKind::FileUnit:
    // A module may contain multiple files.
    return getOrCreateContext(DC->getParent());
  case DeclContextKind::GenericTypeDecl: {
    auto *NTD = cast<NominalTypeDecl>(DC);
    auto *Ty = NTD->getDeclaredType().getPointer();
    if (auto *DITy = getTypeOrNull(Ty))
      return DITy;

    // Create a Forward-declared type.
    auto Loc = getDebugLoc(*this, NTD);
    auto File = getOrCreateFile(Loc.Filename);
    auto Line = Loc.Line;
    auto FwdDecl = DBuilder.createReplaceableCompositeType(
        llvm::dwarf::DW_TAG_structure_type, NTD->getName().str(),
        getOrCreateContext(DC->getParent()), File, Line,
        llvm::dwarf::DW_LANG_Swift, 0, 0);
    ReplaceMap.emplace_back(
        std::piecewise_construct, std::make_tuple(Ty),
        std::make_tuple(static_cast<llvm::Metadata *>(FwdDecl)));
    return FwdDecl;
  }
  }
  return TheCU;
}

void IRGenDebugInfo::createParameterType(
    llvm::SmallVectorImpl<llvm::Metadata *> &Parameters, SILType type,
      DeclContext *DeclCtx, GenericEnvironment *GE) {
  auto RealType = type.getSwiftRValueType();
  if (type.isAddress())
    RealType = CanInOutType::get(RealType);
  auto DbgTy = DebugTypeInfo::getFromTypeInfo(DeclCtx, GE, RealType,
                                              IGM.getTypeInfo(type));
  Parameters.push_back(getOrCreateType(DbgTy));
}

// This is different from SILFunctionType::getAllResultsType() in some subtle
// ways.
static SILType getResultTypeForDebugInfo(CanSILFunctionType fnTy) {
  if (fnTy->getNumResults() == 1) {
    return fnTy->getResults()[0].getSILStorageType();
  } else if (!fnTy->getNumIndirectFormalResults()) {
    return fnTy->getDirectFormalResultsType();
  } else {
    SmallVector<TupleTypeElt, 4> eltTys;
    for (auto &result : fnTy->getResults()) {
      eltTys.push_back(result.getType());
    }
    return SILType::getPrimitiveAddressType(
      CanType(TupleType::get(eltTys, fnTy->getASTContext())));
  }
}

llvm::DITypeRefArray
IRGenDebugInfo::createParameterTypes(SILType SILTy, DeclContext *DeclCtx,
                                     GenericEnvironment *GE) {
  if (!SILTy)
    return nullptr;
  return createParameterTypes(SILTy.castTo<SILFunctionType>(), DeclCtx, GE);
}

llvm::DITypeRefArray IRGenDebugInfo::createParameterTypes(
    CanSILFunctionType FnTy, DeclContext *DeclCtx, GenericEnvironment *GE) {
  SmallVector<llvm::Metadata *, 16> Parameters;

  GenericContextScope scope(IGM, FnTy->getGenericSignature());

  // The function return type is the first element in the list.
  createParameterType(Parameters, getResultTypeForDebugInfo(FnTy), DeclCtx, GE);

  // Actually, the input type is either a single type or a tuple
  // type. We currently represent a function with one n-tuple argument
  // as an n-ary function.
  for (auto Param : FnTy->getParameters())
    createParameterType(Parameters, IGM.silConv.getSILType(Param), DeclCtx, GE);

  return DBuilder.getOrCreateTypeArray(Parameters);
}

/// FIXME: replace this condition with something more sane.
static bool isAllocatingConstructor(SILFunctionTypeRepresentation Rep,
                                    DeclContext *DeclCtx) {
  return Rep != SILFunctionTypeRepresentation::Method
          && DeclCtx && isa<ConstructorDecl>(DeclCtx);
}

llvm::DISubprogram *
IRGenDebugInfo::emitFunction(const SILDebugScope *DS, llvm::Function *Fn,
                             SILFunctionTypeRepresentation Rep, SILType SILTy,
                             DeclContext *DeclCtx, GenericEnvironment *GE) {
  auto Cached = ScopeCache.find(LocalScope(DS));
  if (Cached != ScopeCache.end()) {
    auto SP = cast<llvm::DISubprogram>(Cached->second);
    // If we created the DISubprogram for a forward declaration,
    // attach it to the function now.
    if (!Fn->getSubprogram() && !Fn->isDeclaration())
      Fn->setSubprogram(SP);
    return SP;
  }

  // Some IRGen-generated helper functions don't have a corresponding
  // SIL function, hence the dyn_cast.
  SILFunction *SILFn = DS ? DS->Parent.dyn_cast<SILFunction *>() : nullptr;
  StringRef LinkageName;
  if (Fn)
    LinkageName = Fn->getName();
  else if (DS)
    LinkageName = SILFn->getName();
  else
    llvm_unreachable("function has no mangled name");

  StringRef Name;
  if (DS) {
    if (DS->Loc.isSILFile())
      Name = SILFn->getName();
    else
      Name = getName(DS->Loc);
  }

  SILLocation::DebugLoc L;
  unsigned ScopeLine = 0; /// The source line used for the function prologue.
  // Bare functions and thunks should not have any line numbers. This
  // is especially important for shared functions like reabstraction
  // thunk helpers, where DS->Loc is an arbitrary location of whichever use
  // was emitted first.
  if (DS && (!SILFn || (!SILFn->isBare() && !SILFn->isThunk()))) {
    L = decodeDebugLoc(DS->Loc);
    ScopeLine = L.Line;
    if (!DS->Loc.isDebugInfoLoc())
      L = decodeSourceLoc(DS->Loc.getSourceLoc());
  }

  auto Line = L.Line;
  auto File = getOrCreateFile(L.Filename);
  llvm::DIScope *Scope = MainModule;
  if (SILFn && SILFn->getDeclContext())
    Scope = getOrCreateContext(SILFn->getDeclContext()->getParent());

  // We know that main always comes from MainFile.
  if (LinkageName == SWIFT_ENTRY_POINT_FUNCTION) {
    if (L.Filename.empty())
      File = MainFile;
    Line = 1;
    Name = LinkageName;
  }

  CanSILFunctionType FnTy = getFunctionType(SILTy);
  auto Params = Opts.DebugInfoKind > IRGenDebugInfoKind::LineTables
                    ? createParameterTypes(SILTy, DeclCtx, GE)
                    : nullptr;
  llvm::DISubroutineType *DIFnTy = DBuilder.createSubroutineType(Params);
  llvm::DITemplateParameterArray TemplateParameters = nullptr;
  llvm::DISubprogram *Decl = nullptr;

  // Various flags
  bool IsLocalToUnit = Fn ? Fn->hasInternalLinkage() : true;
  bool IsDefinition = true;
  bool IsOptimized = Opts.Optimize;
  llvm::DINode::DIFlags Flags = llvm::DINode::FlagZero;

  // Mark everything that is not visible from the source code (i.e.,
  // does not have a Swift name) as artificial, so the debugger can
  // ignore it. Explicit closures are exempt from this rule. We also
  // make an exception for toplevel code, which, although it does not
  // have a Swift name, does appear prominently in the source code.
  if ((Name.empty() && LinkageName != SWIFT_ENTRY_POINT_FUNCTION &&
       !isExplicitClosure(SILFn)) ||
      // ObjC thunks should also not show up in the linetable, because we
      // never want to set a breakpoint there.
      (Rep == SILFunctionTypeRepresentation::ObjCMethod) ||
      isAllocatingConstructor(Rep, DeclCtx)) {
    Flags |= llvm::DINode::FlagArtificial;
    ScopeLine = 0;
  }

  if (FnTy && FnTy->getRepresentation()
        == SILFunctionType::Representation::Block)
    Flags |= llvm::DINode::FlagAppleBlock;

  llvm::DISubprogram *SP = DBuilder.createFunction(
      Scope, Name, LinkageName, File, Line, DIFnTy, IsLocalToUnit, IsDefinition,
      ScopeLine, Flags, IsOptimized, TemplateParameters, Decl);

  if (Fn && !Fn->isDeclaration())
    Fn->setSubprogram(SP);

  // RAUW the entry point function forward declaration with the real thing.
  if (LinkageName == SWIFT_ENTRY_POINT_FUNCTION) {
    if (EntryPointFn) {
      assert(EntryPointFn->isTemporary() &&
             "more than one entry point function");
      EntryPointFn->replaceAllUsesWith(SP);
      llvm::MDNode::deleteTemporary(EntryPointFn);
    }
    EntryPointFn = SP;
  }

  if (!DS)
    return nullptr;

  ScopeCache[LocalScope(DS)] = llvm::TrackingMDNodeRef(SP);
  return SP;
}

void IRGenDebugInfo::emitImport(ImportDecl *D) {
  if (Opts.DebugInfoKind <= IRGenDebugInfoKind::LineTables)
    return;

  swift::ModuleDecl *M = IGM.Context.getModule(D->getModulePath());
  if (!M &&
      D->getModulePath()[0].first == IGM.Context.TheBuiltinModule->getName())
    M = IGM.Context.TheBuiltinModule;
  if (!M) {
    assert(M && "Could not find module for import decl.");
    return;
  }
  auto DIMod = getOrCreateModule({D->getModulePath(), M});
  auto L = getDebugLoc(*this, D);
  DBuilder.createImportedModule(getOrCreateFile(L.Filename), DIMod, L.Line);
}

llvm::DIModule *
IRGenDebugInfo::getOrCreateModule(ModuleDecl::ImportedModule M) {
  StringRef Path = getFilenameFromDC(M.second);
  if (M.first.empty()) {
    StringRef Name = M.second->getName().str();
    return getOrCreateModule(Name, TheCU, Name, Path);
  }

  unsigned I = 0;
  SmallString<128> AccessPath;
  llvm::DIScope *Scope = TheCU;
  llvm::raw_svector_ostream OS(AccessPath);
  for (auto elt : M.first) {
    auto Component = elt.first.str();
    if (++I > 1)
      OS << '.';
    OS << Component;
    Scope = getOrCreateModule(AccessPath, Scope, Component, Path);
  }
  return cast<llvm::DIModule>(Scope);
}

llvm::DIModule *IRGenDebugInfo::getOrCreateModule(StringRef Key,
                                                  llvm::DIScope *Parent,
                                                  StringRef Name,
                                                  StringRef IncludePath) {
  // Look in the cache first.
  auto Val = DIModuleCache.find(Key);
  if (Val != DIModuleCache.end())
    return cast<llvm::DIModule>(Val->second);

  StringRef ConfigMacros;
  StringRef Sysroot = IGM.Context.SearchPathOpts.SDKPath;
  auto M =
      DBuilder.createModule(Parent, Name, ConfigMacros, IncludePath, Sysroot);
  DIModuleCache.insert({Key, llvm::TrackingMDNodeRef(M)});
  return M;
}

llvm::DISubprogram *IRGenDebugInfo::emitFunction(SILFunction &SILFn,
                                                 llvm::Function *Fn) {
  auto *DS = SILFn.getDebugScope();
  assert(DS && "SIL function has no debug scope");
  (void) DS;
  return emitFunction(SILFn.getDebugScope(), Fn, SILFn.getRepresentation(),
                      SILFn.getLoweredType(), SILFn.getDeclContext(),
                      SILFn.getGenericEnvironment());
}

void IRGenDebugInfo::emitArtificialFunction(IRBuilder &Builder,
                                            llvm::Function *Fn, SILType SILTy) {
  RegularLocation ALoc = RegularLocation::getAutoGeneratedLocation();
  const SILDebugScope *Scope = new (IGM.getSILModule()) SILDebugScope(ALoc);
  emitFunction(Scope, Fn, SILFunctionTypeRepresentation::Thin, SILTy);
  setCurrentLoc(Builder, Scope);
}

TypeAliasDecl *IRGenDebugInfo::getMetadataType() {
  if (!MetadataTypeDecl) {
    MetadataTypeDecl = new (IGM.Context) TypeAliasDecl(
        SourceLoc(), SourceLoc(),
        IGM.Context.getIdentifier("$swift.type"), SourceLoc(),
        /*genericparams*/nullptr, IGM.Context.TheBuiltinModule);
    MetadataTypeDecl->setUnderlyingType(IGM.Context.TheRawPointerType);
  }
  return MetadataTypeDecl;
}

void IRGenDebugInfo::emitTypeMetadata(IRGenFunction &IGF,
                                      llvm::Value *Metadata,
                                      StringRef Name) {
  if (Opts.DebugInfoKind <= IRGenDebugInfoKind::LineTables)
    return;

  auto TName = BumpAllocatedString(("$swift.type." + Name).str());
  auto DbgTy = DebugTypeInfo::getMetadata(
      getMetadataType()->getDeclaredInterfaceType().getPointer(),
      Metadata->getType(), Size(CI.getTargetInfo().getPointerWidth(0)),
      Alignment(CI.getTargetInfo().getPointerAlign(0)));
  emitVariableDeclaration(IGF.Builder, Metadata, DbgTy, IGF.getDebugScope(),
                          nullptr, TName, 0,
                          // swift.type is already a pointer type,
                          // having a shadow copy doesn't add another
                          // layer of indirection.
                          DirectValue, ArtificialValue);
}

/// Return the DIFile that is the ancestor of Scope.
llvm::DIFile *IRGenDebugInfo::getFile(llvm::DIScope *Scope) {
  while (!isa<llvm::DIFile>(Scope)) {
    switch (Scope->getTag()) {
    case llvm::dwarf::DW_TAG_lexical_block:
      Scope = cast<llvm::DILexicalBlock>(Scope)->getScope();
      break;
    case llvm::dwarf::DW_TAG_subprogram:
      Scope = cast<llvm::DISubprogram>(Scope)->getFile();
      break;
    default:
      return MainFile;
    }
    if (Scope)
      return MainFile;
  }
  return cast<llvm::DIFile>(Scope);
}

static Size
getStorageSize(const llvm::DataLayout &DL, ArrayRef<llvm::Value *> Storage) {
  unsigned size = 0;
  for (llvm::Value *Piece : Storage)
    size += DL.getTypeSizeInBits(Piece->getType());
  return Size(size);
}

void IRGenDebugInfo::emitVariableDeclaration(
    IRBuilder &Builder, ArrayRef<llvm::Value *> Storage, DebugTypeInfo DbgTy,
    const SILDebugScope *DS, ValueDecl *VarDecl, StringRef Name, unsigned ArgNo,
    IndirectionKind Indirection, ArtificialKind Artificial) {
  // Self is always an artificial argument.
  if (ArgNo > 0 && Name == IGM.Context.Id_self.str())
    Artificial = ArtificialValue;

  // FIXME: Make this an assertion.
  // assert(DS && "variable has no scope");
  if (!DS)
    return;

  if (Opts.DebugInfoKind <= IRGenDebugInfoKind::LineTables)
    return;

  // Currently, the DeclContext is needed to mangle archetypes. Bail out if it's
  // missing.
  if (DbgTy.Type->hasArchetype() && !DbgTy.DeclCtx)
    return;

  if (!DbgTy.size)
    DbgTy.size = getStorageSize(IGM.DataLayout, Storage);

  auto *Scope = dyn_cast<llvm::DILocalScope>(getOrCreateScope(DS));
  assert(Scope && "variable has no local scope");
  auto Loc = getDebugLoc(*this, VarDecl);

  // FIXME: this should be the scope of the type's declaration.
  // If this is an argument, attach it to the current function scope.
  if (ArgNo > 0) {
    while (isa<llvm::DILexicalBlock>(Scope))
      Scope = cast<llvm::DILexicalBlock>(Scope)->getScope();
  }
  assert(Scope && isa<llvm::DIScope>(Scope) && "variable has no scope");
  llvm::DIFile *Unit = getFile(Scope);
  llvm::DIType *DITy = getOrCreateType(DbgTy);
  assert(DITy && "could not determine debug type of variable");

  unsigned Line = Loc.Line;
  llvm::DINode::DIFlags Flags = llvm::DINode::FlagZero;
  if (Artificial || DITy->isArtificial() || DITy == InternalType)
    Flags |= llvm::DINode::FlagArtificial;

  // This could be Opts.Optimize if we would also unique DIVariables here.
  bool Optimized = false;
  // Create the descriptor for the variable.
  llvm::DILocalVariable *Var =
      (ArgNo > 0)
          ? DBuilder.createParameterVariable(Scope, Name, ArgNo, Unit, Line,
                                             DITy, Optimized, Flags)
          : DBuilder.createAutoVariable(Scope, Name, Unit, Line, DITy,
                                        Optimized, Flags);

  // Running variables for the current/previous piece.
  bool IsPiece = Storage.size() > 1;
  uint64_t SizeOfByte = CI.getTargetInfo().getCharWidth();
  unsigned AlignInBits = SizeOfByte;
  unsigned OffsetInBits = 0;
  unsigned SizeInBits = 0;

  for (llvm::Value *Piece : Storage) {
    SmallVector<uint64_t, 3> Operands;
    if (Indirection)
      Operands.push_back(llvm::dwarf::DW_OP_deref);

    // There are variables without storage, such as "struct { func foo() {} }".
    // Emit them as constant 0.
    if (isa<llvm::UndefValue>(Piece))
      Piece = llvm::ConstantInt::get(IGM.Int64Ty, 0);

    if (IsPiece) {
      // Advance the offset and align it for the next piece.
      OffsetInBits += llvm::alignTo(SizeInBits, AlignInBits);
      SizeInBits = IGM.DataLayout.getTypeSizeInBits(Piece->getType());
      AlignInBits = IGM.DataLayout.getABITypeAlignment(Piece->getType());
      if (!AlignInBits)
        AlignInBits = SizeOfByte;

      // Sanity checks.
      assert(SizeInBits && "zero-sized piece");
      assert(SizeInBits < getSizeInBits(Var) && "piece covers entire var");
      assert(OffsetInBits+SizeInBits <= getSizeInBits(Var) && "pars > totum");

      // Add the piece DWARF expression.
      Operands.push_back(llvm::dwarf::DW_OP_LLVM_fragment);
      Operands.push_back(OffsetInBits);
      Operands.push_back(SizeInBits);
    }
    emitDbgIntrinsic(Builder, Piece, Var, DBuilder.createExpression(Operands),
                     Line, Loc.Column, Scope, DS);
  }

  // Emit locationless intrinsic for variables that were optimized away.
  if (Storage.size() == 0)
    emitDbgIntrinsic(Builder, llvm::ConstantInt::get(IGM.Int64Ty, 0), Var,
                     DBuilder.createExpression(), Line, Loc.Column, Scope, DS);
}

void IRGenDebugInfo::emitDbgIntrinsic(IRBuilder &Builder, llvm::Value *Storage,
                                      llvm::DILocalVariable *Var,
                                      llvm::DIExpression *Expr, unsigned Line,
                                      unsigned Col, llvm::DILocalScope *Scope,
                                      const SILDebugScope *DS) {
  // Set the location/scope of the intrinsic.
  auto *InlinedAt = createInlinedAt(DS);
  auto DL = llvm::DebugLoc::get(Line, Col, Scope, InlinedAt);
  auto *BB = Builder.GetInsertBlock();

  // An alloca may only be described by exactly one dbg.declare.
  if (isa<llvm::AllocaInst>(Storage) && llvm::FindAllocaDbgDeclare(Storage))
    return;
  
  // A dbg.declare is only meaningful if there is a single alloca for
  // the variable that is live throughout the function. With SIL
  // optimizations this is not guaranteed and a variable can end up in
  // two allocas (for example, one function inlined twice).
  if (isa<llvm::AllocaInst>(Storage)) {
    DBuilder.insertDeclare(Storage, Var, Expr, DL, BB);
    return;
  }

  // If the storage is an instruction, insert the dbg.value directly after it.
  if (auto *I = dyn_cast<llvm::Instruction>(Storage)) {
    auto InsPt = std::next(I->getIterator());
    auto E = I->getParent()->end();
    while (InsPt != E && isa<llvm::PHINode>(&*InsPt))
        ++InsPt;
    if (InsPt != E) {
      DBuilder.insertDbgValueIntrinsic(Storage, 0, Var, Expr, DL, &*InsPt);
      return;
    }
  }

  // Otherwise just insert it at the current insertion point.
  DBuilder.insertDbgValueIntrinsic(Storage, 0, Var, Expr, DL, BB);
}

void IRGenDebugInfo::emitGlobalVariableDeclaration(
    llvm::GlobalVariable *Var, StringRef Name, StringRef LinkageName,
    DebugTypeInfo DbgTy, bool IsLocalToUnit, Optional<SILLocation> Loc) {
  if (Opts.DebugInfoKind <= IRGenDebugInfoKind::LineTables)
    return;

  llvm::DIType *Ty = getOrCreateType(DbgTy);
  if (Ty->isArtificial() || Ty == InternalType || !Loc)
    // FIXME: Really these should be marked as artificial, but LLVM
    // currently has no support for flags to be put on global
    // variables. In the mean time, elide these variables, they
    // would confuse both the user and LLDB.
    return;

  auto L = getStartLocation(Loc);
  auto File = getOrCreateFile(L.Filename);

  // Emit it as global variable of the current module.
  auto *Expr = Var ? nullptr : DBuilder.createConstantValueExpression(0);
  auto *GV = DBuilder.createGlobalVariableExpression(
      MainModule, Name, LinkageName, File, L.Line, Ty, IsLocalToUnit, Expr);
  if (Var)
    Var->addDebugInfo(GV);
}

StringRef IRGenDebugInfo::getMangledName(DebugTypeInfo DbgTy) {
  if (MetadataTypeDecl && DbgTy.getDecl() == MetadataTypeDecl)
    return BumpAllocatedString(DbgTy.getDecl()->getName().str());
  
  Mangle::ASTMangler Mangler;
  std::string Name = Mangler.mangleTypeForDebugger(
      DbgTy.getType(), DbgTy.getDeclContext(), DbgTy.getGenericEnvironment());
  return BumpAllocatedString(Name);
}

llvm::DIDerivedType *
IRGenDebugInfo::createMemberType(DebugTypeInfo DbgTy, StringRef Name,
                                 unsigned &OffsetInBits, llvm::DIScope *Scope,
                                 llvm::DIFile *File,
                                 llvm::DINode::DIFlags Flags) {
  unsigned SizeOfByte = CI.getTargetInfo().getCharWidth();
  auto *Ty = getOrCreateType(DbgTy);
  auto *DITy = DBuilder.createMemberType(Scope, Name, File, 0,
                                         SizeOfByte * DbgTy.size.getValue(), 0,
                                         OffsetInBits, Flags, Ty);
  OffsetInBits += getSizeInBits(Ty);
  OffsetInBits =
      llvm::alignTo(OffsetInBits, SizeOfByte * DbgTy.align.getValue());
  return DITy;
}

llvm::DINodeArray IRGenDebugInfo::getTupleElements(
    TupleType *TupleTy, llvm::DIScope *Scope, llvm::DIFile *File,
    llvm::DINode::DIFlags Flags, DeclContext *DeclContext,
    GenericEnvironment *GE, unsigned &SizeInBits) {
  SmallVector<llvm::Metadata *, 16> Elements;
  unsigned OffsetInBits = 0;
  auto genericSig = IGM.getSILTypes().getCurGenericContext();
  for (auto ElemTy : TupleTy->getElementTypes()) {
    auto &elemTI = IGM.getTypeInfoForUnlowered(
        AbstractionPattern(genericSig, ElemTy->getCanonicalType()), ElemTy);
    auto DbgTy =
        DebugTypeInfo::getFromTypeInfo(DeclContext, GE, ElemTy, elemTI);
    Elements.push_back(
        createMemberType(DbgTy, StringRef(), OffsetInBits, Scope, File, Flags));
  }
  SizeInBits = OffsetInBits;
  return DBuilder.getOrCreateArray(Elements);
}

llvm::DINodeArray IRGenDebugInfo::getStructMembers(
    NominalTypeDecl *D, Type BaseTy, llvm::DIScope *Scope, llvm::DIFile *File,
    llvm::DINode::DIFlags Flags, unsigned &SizeInBits) {
  SmallVector<llvm::Metadata *, 16> Elements;
  unsigned OffsetInBits = 0;
  for (VarDecl *VD : D->getStoredProperties()) {
    auto memberTy =
        BaseTy->getTypeOfMember(IGM.getSwiftModule(), VD, nullptr);

    auto DbgTy = DebugTypeInfo::getFromTypeInfo(
        VD->getDeclContext(),
        VD->getDeclContext()->getGenericEnvironmentOfContext(),
        VD->getInterfaceType(),
        IGM.getTypeInfoForUnlowered(IGM.getSILTypes().getAbstractionPattern(VD),
                                    memberTy));
    Elements.push_back(createMemberType(DbgTy, VD->getName().str(),
                                        OffsetInBits, Scope, File, Flags));
  }
  if (OffsetInBits > SizeInBits)
    SizeInBits = OffsetInBits;
  return DBuilder.getOrCreateArray(Elements);
}

llvm::DICompositeType *IRGenDebugInfo::createStructType(
    DebugTypeInfo DbgTy, NominalTypeDecl *Decl, Type BaseTy,
    llvm::DIScope *Scope, llvm::DIFile *File, unsigned Line,
    unsigned SizeInBits, unsigned AlignInBits, llvm::DINode::DIFlags Flags,
    llvm::DIType *DerivedFrom, unsigned RuntimeLang, StringRef UniqueID) {
  StringRef Name = Decl->getName().str();

  // Forward declare this first because types may be recursive.
  auto FwdDecl = llvm::TempDIType(
    DBuilder.createReplaceableCompositeType(
      llvm::dwarf::DW_TAG_structure_type, Name, Scope, File, Line,
        llvm::dwarf::DW_LANG_Swift, SizeInBits, 0, Flags, UniqueID));

#ifndef NDEBUG
  if (UniqueID.empty())
    assert(!Name.empty() && "no mangled name and no human readable name given");
  else
    assert((UniqueID.startswith("_T") ||
              UniqueID.startswith(MANGLING_PREFIX_STR)) &&
           "UID is not a mangled name");
#endif

  auto TH = llvm::TrackingMDNodeRef(FwdDecl.get());
  DITypeCache[DbgTy.getType()] = TH;
  auto Members = getStructMembers(Decl, BaseTy, Scope, File, Flags, SizeInBits);
  auto DITy = DBuilder.createStructType(
      Scope, Name, File, Line, SizeInBits, AlignInBits, Flags, DerivedFrom,
      Members, RuntimeLang, nullptr, UniqueID);
  DBuilder.replaceTemporary(std::move(FwdDecl), DITy);
  return DITy;
}

llvm::DINodeArray IRGenDebugInfo::getEnumElements(DebugTypeInfo DbgTy,
                                                  EnumDecl *ED,
                                                  llvm::DIScope *Scope,
                                                  llvm::DIFile *File,
                                                  llvm::DINode::DIFlags Flags) {
  SmallVector<llvm::Metadata *, 16> Elements;

  for (auto *ElemDecl : ED->getAllElements()) {
    // FIXME <rdar://problem/14845818> Support enums.
    // Swift Enums can be both like DWARF enums and discriminated unions.
    DebugTypeInfo ElemDbgTy;
    if (ED->hasRawType())
      // An enum with a raw type (enum E : Int {}), similar to a
      // DWARF enum.
      //
      // The storage occupied by the enum may be smaller than the
      // one of the raw type as long as it is large enough to hold
      // all enum values. Use the raw type for the debug type, but
      // the storage size from the enum.
      ElemDbgTy =
          DebugTypeInfo(ED, DbgTy.getGenericEnvironment(), ED->getRawType(),
                        DbgTy.StorageType, DbgTy.size, DbgTy.align, true);
    else if (auto ArgTy = ElemDecl->getArgumentInterfaceType()) {
      // A discriminated union. This should really be described as a
      // DW_TAG_variant_type. For now only describing the data.
      ArgTy = ElemDecl->getParentEnum()->mapTypeIntoContext(ArgTy);
      auto &TI = IGM.getTypeInfoForUnlowered(ArgTy);
      ElemDbgTy = DebugTypeInfo::getFromTypeInfo(
          ElemDecl->getDeclContext(),
          ElemDecl->getDeclContext()->getGenericEnvironmentOfContext(), ArgTy,
          TI);
    } else {
      // Discriminated union case without argument. Fallback to Int
      // as the element type; there is no storage here.
      Type IntTy = IGM.Context.getIntDecl()->getDeclaredType();
      ElemDbgTy = DebugTypeInfo(
          ElemDecl->getDeclContext(),
          ElemDecl->getDeclContext()->getGenericEnvironmentOfContext(), IntTy,
          DbgTy.StorageType, Size(0), Alignment(1), true);
    }
    unsigned Offset = 0;
    auto MTy = createMemberType(ElemDbgTy, ElemDecl->getName().str(), Offset,
                                Scope, File, Flags);
    Elements.push_back(MTy);
  }
  return DBuilder.getOrCreateArray(Elements);
}

llvm::DICompositeType *IRGenDebugInfo::createEnumType(
    DebugTypeInfo DbgTy, EnumDecl *Decl, StringRef MangledName,
    llvm::DIScope *Scope, llvm::DIFile *File, unsigned Line,
    llvm::DINode::DIFlags Flags) {
  unsigned SizeOfByte = CI.getTargetInfo().getCharWidth();
  unsigned SizeInBits = DbgTy.size.getValue() * SizeOfByte;
  // Default, since Swift doesn't allow specifying a custom alignment.
  unsigned AlignInBits = 0;

  // FIXME: Is DW_TAG_union_type the right thing here?
  // Consider using a DW_TAG_variant_type instead.
  auto FwdDecl = llvm::TempDIType(
    DBuilder.createReplaceableCompositeType(
      llvm::dwarf::DW_TAG_union_type, MangledName, Scope, File, Line,
        llvm::dwarf::DW_LANG_Swift, SizeInBits, AlignInBits, Flags,
        MangledName));

  auto TH = llvm::TrackingMDNodeRef(FwdDecl.get());
  DITypeCache[DbgTy.getType()] = TH;

  auto DITy = DBuilder.createUnionType(
      Scope, Decl->getName().str(), File, Line, SizeInBits, AlignInBits, Flags,
      getEnumElements(DbgTy, Decl, Scope, File, Flags),
      llvm::dwarf::DW_LANG_Swift, MangledName);

  DBuilder.replaceTemporary(std::move(FwdDecl), DITy);
  return DITy;
}

llvm::DIType *IRGenDebugInfo::getOrCreateDesugaredType(Type Ty,
                                                       DebugTypeInfo DbgTy) {
  DebugTypeInfo BlandDbgTy(DbgTy.getDeclContext(),
                           DbgTy.getGenericEnvironment(), Ty, DbgTy.StorageType,
                           DbgTy.size, DbgTy.align, DbgTy.DefaultAlignment);
  return getOrCreateType(BlandDbgTy);
}

uint64_t IRGenDebugInfo::getSizeOfBasicType(DebugTypeInfo DbgTy) {
  uint64_t SizeOfByte = CI.getTargetInfo().getCharWidth();
  uint64_t BitWidth = DbgTy.size.getValue() * SizeOfByte;
  llvm::Type *StorageType = DbgTy.StorageType
                                ? DbgTy.StorageType
                                : IGM.DataLayout.getSmallestLegalIntType(
                                      IGM.getLLVMContext(), BitWidth);

  if (StorageType)
    return IGM.DataLayout.getTypeSizeInBits(StorageType);

  // This type is too large to fit in a register.
  assert(BitWidth > IGM.DataLayout.getLargestLegalIntTypeSizeInBits());
  return BitWidth;
}

llvm::DIType *IRGenDebugInfo::createPointerSizedStruct(
    llvm::DIScope *Scope, StringRef Name, llvm::DIFile *File, unsigned Line,
    llvm::DINode::DIFlags Flags, StringRef MangledName) {
  if (Opts.DebugInfoKind > IRGenDebugInfoKind::ASTTypes) {
    auto FwdDecl = DBuilder.createForwardDecl(
        llvm::dwarf::DW_TAG_structure_type, Name, Scope, File, Line,
        llvm::dwarf::DW_LANG_Swift, 0, 0);
    return createPointerSizedStruct(Scope, Name, FwdDecl, File, Line, Flags,
                                    MangledName);
  } else {
    unsigned SizeInBits = CI.getTargetInfo().getPointerWidth(0);
    return createOpaqueStruct(Scope, Name, File, Line, SizeInBits, 0, Flags,
                              MangledName);
  }
}

llvm::DIType *IRGenDebugInfo::createPointerSizedStruct(
    llvm::DIScope *Scope, StringRef Name, llvm::DIType *PointeeTy,
    llvm::DIFile *File, unsigned Line, llvm::DINode::DIFlags Flags,
    StringRef MangledName) {
  unsigned PtrSize = CI.getTargetInfo().getPointerWidth(0);
  auto PtrTy = DBuilder.createPointerType(PointeeTy, PtrSize, 0);
  llvm::Metadata *Elements[] = {DBuilder.createMemberType(
      Scope, "ptr", File, 0, PtrSize, 0, 0, Flags, PtrTy)};
  return DBuilder.createStructType(
      Scope, Name, File, Line, PtrSize, 0, Flags,
      /* DerivedFrom */ nullptr, DBuilder.getOrCreateArray(Elements),
      llvm::dwarf::DW_LANG_Swift, nullptr, MangledName);
}

llvm::DIType *IRGenDebugInfo::createDoublePointerSizedStruct(
    llvm::DIScope *Scope, StringRef Name, llvm::DIType *PointeeTy,
    llvm::DIFile *File, unsigned Line, llvm::DINode::DIFlags Flags,
    StringRef MangledName) {
  unsigned PtrSize = CI.getTargetInfo().getPointerWidth(0);
  llvm::Metadata *Elements[] = {
      DBuilder.createMemberType(
          Scope, "ptr", File, 0, PtrSize, 0, 0, Flags,
          DBuilder.createPointerType(PointeeTy, PtrSize, 0)),
      DBuilder.createMemberType(
          Scope, "_", File, 0, PtrSize, 0, 0, Flags,
          DBuilder.createPointerType(nullptr, PtrSize, 0))};
  return DBuilder.createStructType(
      Scope, Name, File, Line, 2*PtrSize, 0, Flags,
      /* DerivedFrom */ nullptr, DBuilder.getOrCreateArray(Elements),
      llvm::dwarf::DW_LANG_Swift, nullptr, MangledName);
}

llvm::DIType *
IRGenDebugInfo::createFunctionPointer(DebugTypeInfo DbgTy, llvm::DIScope *Scope,
                                      unsigned SizeInBits, unsigned AlignInBits,
                                      llvm::DINode::DIFlags Flags,
                                      StringRef MangledName) {
  auto FwdDecl = llvm::TempDINode(DBuilder.createReplaceableCompositeType(
      llvm::dwarf::DW_TAG_subroutine_type, MangledName, Scope, MainFile, 0,
      llvm::dwarf::DW_LANG_Swift, SizeInBits, AlignInBits, Flags, MangledName));

  auto TH = llvm::TrackingMDNodeRef(FwdDecl.get());
  DITypeCache[DbgTy.getType()] = TH;

  CanSILFunctionType FunTy;
  TypeBase *BaseTy = DbgTy.getType();
  if (auto *SILFnTy = dyn_cast<SILFunctionType>(BaseTy))
    FunTy = CanSILFunctionType(SILFnTy);
  // FIXME: Handling of generic parameters in SIL type lowering is in flux.
  // DebugInfo doesn't appear to care about the generic context, so just
  // throw it away before lowering.
  else if (isa<GenericFunctionType>(BaseTy)) {
    auto *fTy = cast<AnyFunctionType>(BaseTy);
    auto *nongenericTy =
        FunctionType::get(fTy->getInput(), fTy->getResult(), fTy->getExtInfo());

    FunTy = IGM.getLoweredType(nongenericTy).castTo<SILFunctionType>();
  } else
    FunTy = IGM.getLoweredType(BaseTy).castTo<SILFunctionType>();
  auto Params = createParameterTypes(FunTy, DbgTy.getDeclContext(),
                                     DbgTy.getGenericEnvironment());

  auto FnTy = DBuilder.createSubroutineType(Params, Flags);
  llvm::DIType *DITy;
  if (FunTy->getRepresentation() == SILFunctionType::Representation::Thick) {
    if (SizeInBits == 2 * CI.getTargetInfo().getPointerWidth(0))
      // This is a FunctionPairTy: { i8*, %swift.refcounted* }.
      DITy = createDoublePointerSizedStruct(Scope, MangledName, FnTy, MainFile,
                                            0, Flags, MangledName);
    else
      // This is a generic function as noted above.
      DITy = createOpaqueStruct(Scope, MangledName, MainFile, 0, SizeInBits,
                                AlignInBits, Flags, MangledName);
  } else {
    assert(SizeInBits == CI.getTargetInfo().getPointerWidth(0));
    DITy = createPointerSizedStruct(Scope, MangledName, FnTy, MainFile, 0,
                                    Flags, MangledName);
  }
  DBuilder.replaceTemporary(std::move(FwdDecl), DITy);
  return DITy;
}

llvm::DIType *IRGenDebugInfo::createTuple(DebugTypeInfo DbgTy,
                                          llvm::DIScope *Scope,
                                          unsigned SizeInBits,
                                          unsigned AlignInBits,
                                          llvm::DINode::DIFlags Flags,
                                          StringRef MangledName) {
  TypeBase *BaseTy = DbgTy.getType();
  auto *TupleTy = BaseTy->castTo<TupleType>();
  auto FwdDecl = llvm::TempDINode(DBuilder.createReplaceableCompositeType(
      llvm::dwarf::DW_TAG_structure_type, MangledName, Scope, MainFile, 0,
      llvm::dwarf::DW_LANG_Swift, SizeInBits, AlignInBits, Flags, MangledName));

  DITypeCache[DbgTy.getType()] = llvm::TrackingMDNodeRef(FwdDecl.get());

  unsigned RealSize;
  auto Elements =
      getTupleElements(TupleTy, Scope, MainFile, Flags, DbgTy.getDeclContext(),
                       DbgTy.getGenericEnvironment(), RealSize);
  // FIXME: Handle %swift.opaque members and make this into an assertion.
  if (!RealSize)
    RealSize = SizeInBits;

  auto DITy = DBuilder.createStructType(
      Scope, MangledName, MainFile, 0, RealSize, AlignInBits, Flags,
      nullptr, // DerivedFrom
      Elements, llvm::dwarf::DW_LANG_Swift, nullptr, MangledName);

  DBuilder.replaceTemporary(std::move(FwdDecl), DITy);
  return DITy;
}

llvm::DIType *
IRGenDebugInfo::createOpaqueStruct(llvm::DIScope *Scope, StringRef Name,
                                   llvm::DIFile *File, unsigned Line,
                                   unsigned SizeInBits, unsigned AlignInBits,
                                   llvm::DINode::DIFlags Flags,
                                   StringRef MangledName) {
  return DBuilder.createStructType(
      Scope, Name, File, Line, SizeInBits, AlignInBits, Flags,
      /* DerivedFrom */ nullptr,
      DBuilder.getOrCreateArray(ArrayRef<llvm::Metadata *>()),
      llvm::dwarf::DW_LANG_Swift, nullptr, MangledName);
}

llvm::DIType *IRGenDebugInfo::createType(DebugTypeInfo DbgTy,
                                         StringRef MangledName,
                                         llvm::DIScope *Scope,
                                         llvm::DIFile *File) {
  // FIXME: For SizeInBits, clang uses the actual size of the type on
  // the target machine instead of the storage size that is alloca'd
  // in the LLVM IR. For all types that are boxed in a struct, we are
  // emitting the storage size of the struct, but it may be necessary
  // to emit the (target!) size of the underlying basic type.
  uint64_t SizeOfByte = CI.getTargetInfo().getCharWidth();
  uint64_t SizeInBits = DbgTy.size.getValue() * SizeOfByte;
  unsigned AlignInBits =
      DbgTy.DefaultAlignment ? 0 : DbgTy.align.getValue() * SizeOfByte;
  unsigned Encoding = 0;
  llvm::DINode::DIFlags Flags = llvm::DINode::FlagZero;

  TypeBase *BaseTy = DbgTy.getType();

  if (!BaseTy) {
    DEBUG(llvm::dbgs() << "Type without TypeBase: "; DbgTy.getType()->dump();
          llvm::dbgs() << "\n");
    if (!InternalType) {
      StringRef Name = "<internal>";
      InternalType = DBuilder.createForwardDecl(
          llvm::dwarf::DW_TAG_structure_type, Name, Scope, File,
          /*Line*/ 0, llvm::dwarf::DW_LANG_Swift, SizeInBits, AlignInBits);
    }
    return InternalType;
  }

  // Here goes!
  switch (BaseTy->getKind()) {
  case TypeKind::BuiltinInteger: {
    Encoding = llvm::dwarf::DW_ATE_unsigned;
    SizeInBits = getSizeOfBasicType(DbgTy);
    break;
  }

  case TypeKind::BuiltinFloat: {
    auto *FloatTy = BaseTy->castTo<BuiltinFloatType>();
    // Assuming that the bitwidth and FloatTy->getFPKind() are identical.
    SizeInBits = FloatTy->getBitWidth();
    Encoding = llvm::dwarf::DW_ATE_float;
    break;
  }

  case TypeKind::BuiltinUnknownObject: {
    // The builtin opaque Objective-C pointer type. Useful for pushing
    // an Objective-C type through swift.
    unsigned PtrSize = CI.getTargetInfo().getPointerWidth(0);
    auto IdTy = DBuilder.createForwardDecl(
      llvm::dwarf::DW_TAG_structure_type, MangledName, Scope, File, 0,
        llvm::dwarf::DW_LANG_ObjC, 0, 0);
<<<<<<< HEAD
    return DBuilder.createPointerType(IdTy, PtrSize, PtrAlign,
                                      /* DWARFAddressSpace */ None,
                                      MangledName);
=======
    return DBuilder.createPointerType(IdTy, PtrSize, 0, MangledName);
>>>>>>> 4e040618
  }

  case TypeKind::BuiltinNativeObject: {
    unsigned PtrSize = CI.getTargetInfo().getPointerWidth(0);
<<<<<<< HEAD
    unsigned PtrAlign = CI.getTargetInfo().getPointerAlign(0);
    auto PTy = DBuilder.createPointerType(nullptr, PtrSize, PtrAlign,
                                          /* DWARFAddressSpace */ None,
                                          MangledName);
=======
    auto PTy = DBuilder.createPointerType(nullptr, PtrSize, 0, MangledName);
>>>>>>> 4e040618
    return DBuilder.createObjectPointerType(PTy);
  }

  case TypeKind::BuiltinBridgeObject: {
    unsigned PtrSize = CI.getTargetInfo().getPointerWidth(0);
<<<<<<< HEAD
    unsigned PtrAlign = CI.getTargetInfo().getPointerAlign(0);
    auto PTy = DBuilder.createPointerType(nullptr, PtrSize, PtrAlign,
                                          /* DWARFAddressSpace */ None,
                                          MangledName);
=======
    auto PTy = DBuilder.createPointerType(nullptr, PtrSize, 0, MangledName);
>>>>>>> 4e040618
    return DBuilder.createObjectPointerType(PTy);
  }

  case TypeKind::BuiltinRawPointer: {
    unsigned PtrSize = CI.getTargetInfo().getPointerWidth(0);
<<<<<<< HEAD
    unsigned PtrAlign = CI.getTargetInfo().getPointerAlign(0);
    return DBuilder.createPointerType(nullptr, PtrSize, PtrAlign,
                                      /* DWARFAddressSpace */ None,
                                      MangledName);
=======
    return DBuilder.createPointerType(nullptr, PtrSize, 0, MangledName);
>>>>>>> 4e040618
  }

  case TypeKind::DynamicSelf: {
    // Self. We don't have a way to represent instancetype in DWARF,
    // so we emit the static type instead. This is similar to what we
    // do with instancetype in Objective-C.
    auto *DynamicSelfTy = BaseTy->castTo<DynamicSelfType>();
    auto SelfTy = getOrCreateDesugaredType(DynamicSelfTy->getSelfType(), DbgTy);
    return DBuilder.createTypedef(SelfTy, MangledName, File, 0, File);

  }

  // Even builtin swift types usually come boxed in a struct.
  case TypeKind::Struct: {
    auto *StructTy = BaseTy->castTo<StructType>();
    auto *Decl = StructTy->getDecl();
    auto L = getDebugLoc(*this, Decl);
    auto *File = getOrCreateFile(L.Filename);
    if (Opts.DebugInfoKind > IRGenDebugInfoKind::ASTTypes)
      return createStructType(DbgTy, Decl, StructTy, Scope, File, L.Line,
                              SizeInBits, AlignInBits, Flags,
                              nullptr, // DerivedFrom
                              llvm::dwarf::DW_LANG_Swift, MangledName);
    else
      return createOpaqueStruct(Scope, Decl->getName().str(), File, L.Line,
                                SizeInBits, AlignInBits, Flags, MangledName);
  }

  case TypeKind::Class: {
    // Classes are represented as DW_TAG_structure_type. This way the
    // DW_AT_APPLE_runtime_class(DW_LANG_Swift) attribute can be
    // used to differentiate them from C++ and ObjC classes.
    auto *ClassTy = BaseTy->castTo<ClassType>();
    auto *Decl = ClassTy->getDecl();
    auto L = getDebugLoc(*this, Decl);
    if (auto *ClangDecl = Decl->getClangDecl()) {
      auto ClangSrcLoc = ClangDecl->getLocStart();
      clang::SourceManager &ClangSM =
          CI.getClangASTContext().getSourceManager();
      L.Line = ClangSM.getPresumedLineNumber(ClangSrcLoc);
      L.Filename = ClangSM.getBufferName(ClangSrcLoc);

      // Use "__ObjC" as default for implicit decls.
      // FIXME: Do something more clever based on the decl's mangled name.
      std::string FullModuleNameBuffer;
      StringRef ModulePath;
      StringRef ModuleName = "__ObjC";
      if (auto *OwningModule = ClangDecl->getImportedOwningModule())
        ModuleName = OwningModule->getTopLevelModuleName();

      if (auto *SwiftModule = Decl->getParentModule())
        if (auto *ClangModule = SwiftModule->findUnderlyingClangModule()) {
          // FIXME: Clang submodules are not handled here.
          // FIXME: Clang module config macros are not handled here.
          FullModuleNameBuffer = ClangModule->getFullModuleName();
          ModuleName = FullModuleNameBuffer;
          // FIXME: A clang module's Directory is supposed to be the
          // directory containing the module map, but ClangImporter
          // sets it to the module cache directory.
          if (ClangModule->Directory)
            ModulePath = ClangModule->Directory->getName();
        }
      Scope = getOrCreateModule(ModuleName, TheCU, ModuleName, ModulePath);
    }
    assert(SizeInBits == CI.getTargetInfo().getPointerWidth(0));
    return createPointerSizedStruct(Scope, Decl->getNameStr(),
                                    getOrCreateFile(L.Filename), L.Line, Flags,
                                    MangledName);
  }

  case TypeKind::Protocol: {
    auto *ProtocolTy = BaseTy->castTo<ProtocolType>();
    auto *Decl = ProtocolTy->getDecl();
    // FIXME: (LLVM branch) This should probably be a DW_TAG_interface_type.
    auto L = getDebugLoc(*this, Decl);
    auto File = getOrCreateFile(L.Filename);
    return createOpaqueStruct(Scope, Decl ? Decl->getNameStr() : MangledName,
                              File, L.Line, SizeInBits, AlignInBits, Flags,
                              MangledName);
  }

  case TypeKind::ProtocolComposition: {
    auto *Decl = DbgTy.getDecl();
    auto L = getDebugLoc(*this, Decl);
    auto File = getOrCreateFile(L.Filename);

    // FIXME: emit types
    // auto ProtocolCompositionTy = BaseTy->castTo<ProtocolCompositionType>();
    return createOpaqueStruct(Scope, Decl ? Decl->getNameStr() : MangledName,
                              File, L.Line, SizeInBits, AlignInBits, Flags,
                              MangledName);
  }

  case TypeKind::UnboundGeneric: {
    auto *UnboundTy = BaseTy->castTo<UnboundGenericType>();
    auto *Decl = UnboundTy->getDecl();
    auto L = getDebugLoc(*this, Decl);
    assert(SizeInBits == CI.getTargetInfo().getPointerWidth(0));
    return createPointerSizedStruct(Scope,
                                    Decl ? Decl->getNameStr() : MangledName,
                                    File, L.Line, Flags, MangledName);
  }

  case TypeKind::BoundGenericStruct: {
    auto *StructTy = BaseTy->castTo<BoundGenericStructType>();
    auto *Decl = StructTy->getDecl();
    auto L = getDebugLoc(*this, Decl);
    return createOpaqueStruct(Scope, Decl ? Decl->getNameStr() : MangledName,
                              File, L.Line, SizeInBits, AlignInBits, Flags,
                              MangledName);
  }

  case TypeKind::BoundGenericClass: {
    auto *ClassTy = BaseTy->castTo<BoundGenericClassType>();
    auto *Decl = ClassTy->getDecl();
    auto L = getDebugLoc(*this, Decl);
    // TODO: We may want to peek at Decl->isObjC() and set this
    // attribute accordingly.
    assert(SizeInBits == CI.getTargetInfo().getPointerWidth(0));
    return createPointerSizedStruct(Scope,
                                    Decl ? Decl->getNameStr() : MangledName,
                                    File, L.Line, Flags, MangledName);
  }

  case TypeKind::Tuple: {
    // Tuples are also represented as structs.
    if (Opts.DebugInfoKind > IRGenDebugInfoKind::ASTTypes)
      return createTuple(DbgTy, Scope, SizeInBits, AlignInBits, Flags,
                         MangledName);
    else
      return createOpaqueStruct(Scope, MangledName, MainFile, 0, SizeInBits,
                                AlignInBits, Flags, MangledName);
  }

  case TypeKind::InOut: {
    // This is an inout type. Naturally we would be emitting them as
    // DW_TAG_reference_type types, but LLDB can deal better with pointer-sized
    // struct that has the appropriate mangled name.
    auto ObjectTy = BaseTy->castTo<InOutType>()->getObjectType();
    if (Opts.DebugInfoKind > IRGenDebugInfoKind::ASTTypes) {
      auto DT = getOrCreateDesugaredType(ObjectTy, DbgTy);
      return createPointerSizedStruct(
          Scope, MangledName, DT, File, 0, Flags,
          MangledName);
    } else
      return createOpaqueStruct(Scope, MangledName, File, 0, SizeInBits,
                                AlignInBits, Flags, MangledName);
  }

  case TypeKind::Archetype: {
    auto *Archetype = BaseTy->castTo<ArchetypeType>();
    auto L = getDebugLoc(*this, Archetype->getAssocType());
    auto Superclass = Archetype->getSuperclass();
    auto DerivedFrom = Superclass.isNull()
                           ? nullptr
                           : getOrCreateDesugaredType(Superclass, DbgTy);
    auto FwdDecl = llvm::TempDIType(
      DBuilder.createReplaceableCompositeType(
        llvm::dwarf::DW_TAG_structure_type, MangledName, Scope, File, L.Line,
          llvm::dwarf::DW_LANG_Swift, SizeInBits, AlignInBits, Flags,
          MangledName));

    // Emit the protocols the archetypes conform to.
    SmallVector<llvm::Metadata *, 4> Protocols;
    for (auto *ProtocolDecl : Archetype->getConformsTo()) {
      auto PTy = IGM.getLoweredType(ProtocolDecl->getInterfaceType())
                     .getSwiftRValueType();
      auto PDbgTy = DebugTypeInfo::getFromTypeInfo(
          DbgTy.getDeclContext(), DbgTy.getGenericEnvironment(),
          ProtocolDecl->getInterfaceType(), IGM.getTypeInfoForLowered(PTy));
      auto PDITy = getOrCreateType(PDbgTy);
      Protocols.push_back(DBuilder.createInheritance(FwdDecl.get(),
                                                     PDITy, 0, Flags));
    }
    auto DITy = DBuilder.createStructType(
        Scope, MangledName, File, L.Line, SizeInBits, AlignInBits, Flags,
        DerivedFrom, DBuilder.getOrCreateArray(Protocols),
        llvm::dwarf::DW_LANG_Swift, nullptr,
        MangledName);

    DBuilder.replaceTemporary(std::move(FwdDecl), DITy);
    return DITy;
  }

  case TypeKind::ExistentialMetatype:
  case TypeKind::Metatype: {
    // Metatypes are (mostly) singleton type descriptors, often without storage.
    Flags |= llvm::DINode::FlagArtificial;
    auto L = getDebugLoc(*this, DbgTy.getDecl());
    auto File = getOrCreateFile(L.Filename);
    return DBuilder.createStructType(
        Scope, MangledName, File, L.Line, SizeInBits, AlignInBits, Flags,
        nullptr, nullptr, llvm::dwarf::DW_LANG_Swift,
        nullptr, MangledName);
  }

  case TypeKind::SILFunction:
  case TypeKind::Function:
  case TypeKind::GenericFunction: {
    if (Opts.DebugInfoKind > IRGenDebugInfoKind::ASTTypes)
      return createFunctionPointer(DbgTy, Scope, SizeInBits, AlignInBits, Flags,
                                   MangledName);
    else
      return createOpaqueStruct(Scope, MangledName, MainFile, 0, SizeInBits,
                                AlignInBits, Flags, MangledName);
  }

  case TypeKind::Enum: {
    auto *EnumTy = BaseTy->castTo<EnumType>();
    auto *Decl = EnumTy->getDecl();
    auto L = getDebugLoc(*this, Decl);
    auto *File = getOrCreateFile(L.Filename);
    if (Opts.DebugInfoKind > IRGenDebugInfoKind::ASTTypes)
      return createEnumType(DbgTy, Decl, MangledName, Scope, File, L.Line,
                            Flags);
    else
      return createOpaqueStruct(Scope, Decl->getName().str(), File, L.Line,
                                SizeInBits, AlignInBits, Flags, MangledName);
  }

  case TypeKind::BoundGenericEnum: {
    auto *EnumTy = BaseTy->castTo<BoundGenericEnumType>();
    auto *Decl = EnumTy->getDecl();
    auto L = getDebugLoc(*this, Decl);
    auto *File = getOrCreateFile(L.Filename);
    if (Opts.DebugInfoKind > IRGenDebugInfoKind::ASTTypes)
      return createEnumType(DbgTy, Decl, MangledName, Scope, File, L.Line,
                            Flags);
    else
      return createOpaqueStruct(Scope, Decl->getName().str(), File, L.Line,
                                SizeInBits, AlignInBits, Flags, MangledName);
  }

  case TypeKind::BuiltinVector: {
    (void)MangledName; // FIXME emit the name somewhere.
    auto *BuiltinVectorTy = BaseTy->castTo<BuiltinVectorType>();
    DebugTypeInfo ElemDbgTy(DbgTy.getDeclContext(),
                            DbgTy.getGenericEnvironment(),
                            BuiltinVectorTy->getElementType(),
                            DbgTy.StorageType, DbgTy.size, DbgTy.align, true);
    auto Subscripts = nullptr;
    return DBuilder.createVectorType(BuiltinVectorTy->getNumElements(),
                                     AlignInBits, getOrCreateType(ElemDbgTy),
                                     Subscripts);
  }

  // Reference storage types.
  case TypeKind::UnownedStorage:
  case TypeKind::UnmanagedStorage:
  case TypeKind::WeakStorage: {
    auto *ReferenceTy = cast<ReferenceStorageType>(BaseTy);
    auto CanTy = ReferenceTy->getReferentType();
    auto L = getDebugLoc(*this, DbgTy.getDecl());
    auto File = getOrCreateFile(L.Filename);
    return DBuilder.createTypedef(getOrCreateDesugaredType(CanTy, DbgTy),
                                  MangledName, File, L.Line, File);
  }

  // Sugared types.

  case TypeKind::NameAlias: {

    auto *NameAliasTy = cast<NameAliasType>(BaseTy);
    auto *Decl = NameAliasTy->getDecl();
    auto L = getDebugLoc(*this, Decl);
    auto AliasedTy = NameAliasTy->getSinglyDesugaredType();
    auto File = getOrCreateFile(L.Filename);
    // For NameAlias types, the DeclContext for the aliasED type is
    // in the decl of the alias type.
    DebugTypeInfo AliasedDbgTy(
        DbgTy.getDeclContext(), DbgTy.getGenericEnvironment(), AliasedTy,
        DbgTy.StorageType, DbgTy.size, DbgTy.align, DbgTy.DefaultAlignment);
    return DBuilder.createTypedef(getOrCreateType(AliasedDbgTy), MangledName,
                                  File, L.Line, File);
  }

  case TypeKind::Paren: {
    auto Ty = cast<ParenType>(BaseTy)->getUnderlyingType();
    return getOrCreateDesugaredType(Ty, DbgTy);
  }

  // SyntaxSugarType derivations.
  case TypeKind::ArraySlice:
  case TypeKind::Optional:
  case TypeKind::ImplicitlyUnwrappedOptional: {
    auto *SyntaxSugarTy = cast<SyntaxSugarType>(BaseTy);
    auto *CanTy = SyntaxSugarTy->getSinglyDesugaredType();
    return getOrCreateDesugaredType(CanTy, DbgTy);
  }

  case TypeKind::Dictionary: {
    auto *DictionaryTy = cast<DictionaryType>(BaseTy);
    auto *CanTy = DictionaryTy->getDesugaredType();
    return getOrCreateDesugaredType(CanTy, DbgTy);
  }

  case TypeKind::GenericTypeParam: {
    auto *ParamTy = cast<GenericTypeParamType>(BaseTy);
    // FIXME: Provide a more meaningful debug type.
    return DBuilder.createUnspecifiedType(ParamTy->getName().str());
  }
  case TypeKind::DependentMember: {
    auto *MemberTy = cast<DependentMemberType>(BaseTy);
    // FIXME: Provide a more meaningful debug type.
    return DBuilder.createUnspecifiedType(MemberTy->getName().str());
  }

  // The following types exist primarily for internal use by the type
  // checker.
  case TypeKind::Error:
  case TypeKind::Unresolved:
  case TypeKind::LValue:
  case TypeKind::TypeVariable:
  case TypeKind::Module:
  case TypeKind::SILBlockStorage:
  case TypeKind::SILBox:
  case TypeKind::BuiltinUnsafeValueBuffer:

    DEBUG(llvm::errs() << "Unhandled type: "; DbgTy.getType()->dump();
          llvm::errs() << "\n");
    MangledName = "<unknown>";
  }
  return DBuilder.createBasicType(MangledName, SizeInBits, Encoding);
}

/// Determine if there exists a name mangling for the given type.
static bool canMangle(TypeBase *Ty) {
  switch (Ty->getKind()) {
  case TypeKind::GenericFunction:     // Not yet supported.
  case TypeKind::SILBlockStorage:     // Not supported at all.
  case TypeKind::SILBox:
    return false;
  case TypeKind::InOut: {
    auto *ObjectTy = Ty->castTo<InOutType>()->getObjectType().getPointer();
    return canMangle(ObjectTy);
  }
  default:
    return true;
  }
}

llvm::DIType *IRGenDebugInfo::getTypeOrNull(TypeBase *Ty) {
  auto CachedType = DITypeCache.find(Ty);
  if (CachedType != DITypeCache.end()) {
    // Verify that the information still exists.
    if (llvm::Metadata *Val = CachedType->second) {
      auto DITy = cast<llvm::DIType>(Val);
      return DITy;
    }
  }
  return nullptr;
}

llvm::DIType *IRGenDebugInfo::getOrCreateType(DebugTypeInfo DbgTy) {
  // Is this an empty type?
  if (DbgTy.isNull())
    // We can't use the empty type as an index into DenseMap.
    return createType(DbgTy, "", TheCU, MainFile);

  // Look in the cache first.
  if (auto *DITy = getTypeOrNull(DbgTy.getType()))
    return DITy;

  // Second line of defense: Look up the mangled name. TypeBase*'s are
  // not necessarily unique, but name mangling is too expensive to do
  // every time.
  StringRef MangledName;
  llvm::MDString *UID = nullptr;
  if (canMangle(DbgTy.getType())) {
    MangledName = getMangledName(DbgTy);
    UID = llvm::MDString::get(IGM.getLLVMContext(), MangledName);
    if (llvm::Metadata *CachedTy = DIRefMap.lookup(UID)) {
      auto DITy = cast<llvm::DIType>(CachedTy);
      return DITy;
    }
  }

  // Retrieve the context of the type, as opposed to the DeclContext
  // of the variable.
  //
  // FIXME: Builtin and qualified types in LLVM have no parent
  // scope. TODO: This can be fixed by extending DIBuilder.
  DeclContext *Context = DbgTy.getType()->getNominalOrBoundGenericNominal();
  if (Context)
    Context = Context->getParent();
  llvm::DIScope *Scope = getOrCreateContext(Context);
  llvm::DIType *DITy = createType(DbgTy, MangledName, Scope, getFile(Scope));

  // Incrementally build the DIRefMap.
  if (auto *CTy = dyn_cast<llvm::DICompositeType>(DITy)) {
#ifndef NDEBUG
    // Sanity check.
    if (llvm::Metadata *V = DIRefMap.lookup(UID)) {
      auto *CachedTy = cast<llvm::DIType>(V);
      assert(CachedTy == DITy && "conflicting types for one UID");
    }
#endif
    // If this type supports a UID, enter it to the cache.
    if (auto UID = CTy->getRawIdentifier()) {
      assert(UID->getString() == MangledName &&
             "Unique identifier is different from mangled name ");
      DIRefMap[UID] = llvm::TrackingMDNodeRef(DITy);
    }
  }

  // Store it in the cache.
  DITypeCache.insert({DbgTy.getType(), llvm::TrackingMDNodeRef(DITy)});

  return DITy;
}

void IRGenDebugInfo::finalize() {
  assert(LocationStack.empty() && "Mismatch of pushLoc() and popLoc().");

  // Finalize all replaceable forward declarations.
  for (auto &Ty : ReplaceMap) {
    llvm::TempMDNode FwdDecl(cast<llvm::MDNode>(Ty.second));
    llvm::Metadata *Replacement;
    if (auto *FullType = getTypeOrNull(Ty.first))
      Replacement = FullType;
    else
      Replacement = Ty.second;
    DBuilder.replaceTemporary(std::move(FwdDecl),
                              cast<llvm::MDNode>(Replacement));
  }
  // Finalize the DIBuilder.
  DBuilder.finalize();
}<|MERGE_RESOLUTION|>--- conflicted
+++ resolved
@@ -1437,51 +1437,32 @@
     auto IdTy = DBuilder.createForwardDecl(
       llvm::dwarf::DW_TAG_structure_type, MangledName, Scope, File, 0,
         llvm::dwarf::DW_LANG_ObjC, 0, 0);
-<<<<<<< HEAD
-    return DBuilder.createPointerType(IdTy, PtrSize, PtrAlign,
+    return DBuilder.createPointerType(IdTy, PtrSize, 0,
                                       /* DWARFAddressSpace */ None,
                                       MangledName);
-=======
-    return DBuilder.createPointerType(IdTy, PtrSize, 0, MangledName);
->>>>>>> 4e040618
   }
 
   case TypeKind::BuiltinNativeObject: {
     unsigned PtrSize = CI.getTargetInfo().getPointerWidth(0);
-<<<<<<< HEAD
-    unsigned PtrAlign = CI.getTargetInfo().getPointerAlign(0);
-    auto PTy = DBuilder.createPointerType(nullptr, PtrSize, PtrAlign,
+    auto PTy = DBuilder.createPointerType(nullptr, PtrSize, 0,
                                           /* DWARFAddressSpace */ None,
                                           MangledName);
-=======
-    auto PTy = DBuilder.createPointerType(nullptr, PtrSize, 0, MangledName);
->>>>>>> 4e040618
     return DBuilder.createObjectPointerType(PTy);
   }
 
   case TypeKind::BuiltinBridgeObject: {
     unsigned PtrSize = CI.getTargetInfo().getPointerWidth(0);
-<<<<<<< HEAD
-    unsigned PtrAlign = CI.getTargetInfo().getPointerAlign(0);
-    auto PTy = DBuilder.createPointerType(nullptr, PtrSize, PtrAlign,
+    auto PTy = DBuilder.createPointerType(nullptr, PtrSize, 0,
                                           /* DWARFAddressSpace */ None,
                                           MangledName);
-=======
-    auto PTy = DBuilder.createPointerType(nullptr, PtrSize, 0, MangledName);
->>>>>>> 4e040618
     return DBuilder.createObjectPointerType(PTy);
   }
 
   case TypeKind::BuiltinRawPointer: {
     unsigned PtrSize = CI.getTargetInfo().getPointerWidth(0);
-<<<<<<< HEAD
-    unsigned PtrAlign = CI.getTargetInfo().getPointerAlign(0);
-    return DBuilder.createPointerType(nullptr, PtrSize, PtrAlign,
+    return DBuilder.createPointerType(nullptr, PtrSize, 0,
                                       /* DWARFAddressSpace */ None,
                                       MangledName);
-=======
-    return DBuilder.createPointerType(nullptr, PtrSize, 0, MangledName);
->>>>>>> 4e040618
   }
 
   case TypeKind::DynamicSelf: {
