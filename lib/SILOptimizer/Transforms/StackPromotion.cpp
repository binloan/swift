//===--- StackPromotion.cpp - Promotes allocations to the stack -----------===//
//
// This source file is part of the Swift.org open source project
//
// Copyright (c) 2014 - 2017 Apple Inc. and the Swift project authors
// Licensed under Apache License v2.0 with Runtime Library Exception
//
// See https://swift.org/LICENSE.txt for license information
// See https://swift.org/CONTRIBUTORS.txt for the list of Swift project authors
//
//===----------------------------------------------------------------------===//

#include "swift/SILOptimizer/PassManager/Passes.h"
#include "swift/SILOptimizer/PassManager/Transforms.h"
#include "swift/SILOptimizer/Analysis/EscapeAnalysis.h"
#include "swift/SILOptimizer/Utils/Local.h"
#include "swift/SILOptimizer/Utils/StackNesting.h"
#include "swift/SIL/SILArgument.h"
#include "swift/SIL/SILBuilder.h"
#include "swift/SIL/CFG.h"
#include "llvm/ADT/Statistic.h"

#define DEBUG_TYPE "stack-promotion"

STATISTIC(NumStackPromoted, "Number of objects promoted to the stack");

using namespace swift;

namespace {

/// Promotes heap allocated objects to the stack.
///
/// It handles alloc_ref instructions of native swift classes: if promoted,
/// the [stack] attribute is set in the alloc_ref and a dealloc_ref [stack] is
/// inserted at the end of the object's lifetime.
<<<<<<< HEAD
class StackPromoter {

  // Some analysis we need.

  SILFunction *F;
  EscapeAnalysis::ConnectionGraph *ConGraph;
  DominanceInfo *DT;
  EscapeAnalysis *EA;

  // We use our own post-dominator tree instead of PostDominatorAnalysis,
  // because we ignore unreachable blocks (actually all unreachable sub-graphs).
  // Example:
  //              |
  //             bb1
  //            /   \
  //   unreachable  bb2
  //                  \
  //
  // We want to get bb2 as immediate post-dominator of bb1. This is not the case
  // with the regular post-dominator tree.
  PostDominatorTreeBase PostDomTree;

  bool PostDomTreeValid;

  /// Worklist for visiting all blocks.
  class WorkListType {
    /// The nesting depth of stack allocation instructions for each block.
    /// A value of -1 means: not known yet.
    /// A value of -2 means: not known and not visited yet.
    /// All blocks in this map with a value >= -1 are already visited.
    llvm::DenseMap<SILBasicBlock *, int> Block2StackDepth;

    /// The work list of not yet handled blocks.
    llvm::SmallVector<SILBasicBlock *, 8> ToHandle;

  public:
    bool empty() const { return ToHandle.empty(); }

    SILBasicBlock *pop_back_val() { return ToHandle.pop_back_val(); }

    /// Insert a block into the worklist and set its stack depth.
    void insert(SILBasicBlock *BB, int StackDepth) {
      auto Iter = Block2StackDepth.find(BB);
      if (Iter != Block2StackDepth.end() && Iter->second >= -1) {
        // We already handled the block.
        assert(StackDepth >= 0);
        if (Iter->second < 0) {
          // Update the stack depth if we didn't set it yet for the block.
          Iter->second = StackDepth;
        } else {
          assert(Iter->second == StackDepth &&
                   "inconsistent stack depth at a CFG merge point");
        }
      } else {
        Block2StackDepth[BB] = StackDepth;
        ToHandle.push_back(BB);
      }
    }

    bool insertAsUnhandled(SILBasicBlock *Pred) {
      return Block2StackDepth.insert({Pred, -2}).second;
    }

    int getStackDepth(SILBasicBlock *BB) {
      assert(Block2StackDepth.find(BB) != Block2StackDepth.end());
      int Depth = Block2StackDepth.lookup(BB);
      assert(Depth >= 0 && "EndBlock not reachable from StartBlock");
      return Depth;
    }
  };

  /// Tries to promote the allocation \p AI.
  bool tryPromoteAlloc(AllocRefInst *ARI);

  /// Returns true if the allocation \p AI can be promoted.
  /// In this case it sets the \a DeallocInsertionPoint to the instruction
  /// where the deallocation must be inserted.
  /// It optionally also sets \a AllocInsertionPoint in case the allocation
  /// instruction must be moved to another place.
  bool canPromoteAlloc(AllocRefInst *ARI,
                       SILInstruction *&AllocInsertionPoint,
                       SILInstruction *&DeallocInsertionPoint);

  /// Returns the place where to insert the deallocation.
  /// Returns null if this doesn't succeed or, in case \p RestartPoint is set,
  /// a new iteration should be triggered.
  SILInstruction *findDeallocPoint(SILInstruction *StartInst,
                               SILInstruction *&RestartPoint,
                               EscapeAnalysis::CGNode *Node,
                               int NumUsePointsToFind);

  /// If \p CurrentBB is in a loop update the \p EndBlock so that it post-
  /// dominates the loop.
  /// Returns the new EndBlock or null if no one could be found.
  SILBasicBlock *updateEndBlock(SILBasicBlock *CurrentBB,
                                SILBasicBlock *EndBlock,
                                WorkListType &WorkList);

  bool strictlyDominates(SILBasicBlock *A, SILBasicBlock *B) {
    return A != B && DT->dominates(A, B);
  }

  bool strictlyPostDominates(SILBasicBlock *A, SILBasicBlock *B) {
    calculatePostDomTree();
    return A != B && PostDomTree.dominates(A, B);
  }

  bool postDominates(SILBasicBlock *A, SILBasicBlock *B) {
    calculatePostDomTree();
    return PostDomTree.dominates(A, B);
  }

  SILBasicBlock *getImmediatePostDom(SILBasicBlock *BB) {
    calculatePostDomTree();
    auto *Node = PostDomTree.getNode(BB);
    if (!Node)
      return nullptr;
    auto *IDomNode = Node->getIDom();
    if (!IDomNode)
      return nullptr;
    return IDomNode->getBlock();
  }
  
  void calculatePostDomTree() {
    if (!PostDomTreeValid) {
      // The StackPromoter acts as a "graph" for which the post-dominator-tree
      // is calculated.
      PostDomTree.recalculate(*F);
      PostDomTreeValid = true;
    }
  }
=======
class StackPromotion : public SILFunctionTransform {
>>>>>>> 92509d10

public:
  StackPromotion() {}

<<<<<<< HEAD
  StackPromoter(SILFunction *F, EscapeAnalysis::ConnectionGraph *ConGraph,
                DominanceInfo *DT, EscapeAnalysis *EA) :
    F(F), ConGraph(ConGraph), DT(DT), EA(EA),
    PostDomTreeValid(false) { }
=======
private:
  /// The entry point to the transformation.
  void run() override;
>>>>>>> 92509d10

  /// Promotes allocations in \p BB.
  bool promoteInBlock(SILBasicBlock *BB, EscapeAnalysis *EA,
                      DeadEndBlocks &DEBlocks);

  /// Tries to promote the allocation \p ARI.
  bool tryPromoteAlloc(AllocRefInst *ARI, EscapeAnalysis *EA,
                       DeadEndBlocks &DEBlocks);
};

void StackPromotion::run() {
  SILFunction *F = getFunction();
  DEBUG(llvm::dbgs() << "** StackPromotion in " << F->getName() << " **\n");

  auto *EA = PM->getAnalysis<EscapeAnalysis>();
  DeadEndBlocks DEBlocks(F);
  bool Changed = false;

  // Search the whole function for stack promotable allocations.
  for (SILBasicBlock &BB : *F) {
    Changed |= promoteInBlock(&BB, EA, DEBlocks);
  }
  if (!Changed)
    return;

  // Make sure that all stack allocating instructions are nested correctly.
  StackNesting SN;
  if (SN.correctStackNesting(F) == StackNesting::Changes::CFG) {
    invalidateAnalysis(SILAnalysis::InvalidationKind::BranchesAndInstructions);
  } else {
    invalidateAnalysis(SILAnalysis::InvalidationKind::Instructions);
  }
}

bool StackPromotion::promoteInBlock(SILBasicBlock *BB, EscapeAnalysis *EA,
                                    DeadEndBlocks &DEBlocks) {
  bool Changed = false;
  for (auto Iter = BB->begin(); Iter != BB->end();) {
    // The allocation instruction may be moved, so increment Iter prior to
    // doing the optimization.
    SILInstruction *I = &*Iter++;
    if (auto *ARI = dyn_cast<AllocRefInst>(I)) {
      // Don't stack promote any allocation inside a code region which ends up
      // in a no-return block. Such allocations may missing their final release.
      // We would insert the deallocation too early, which may result in a
      // use-after-free problem.
      if (DEBlocks.isDeadEnd(BB))
        return false;

      Changed |= tryPromoteAlloc(ARI, EA, DEBlocks);
    }
  }
  return Changed;
}

bool StackPromotion::tryPromoteAlloc(AllocRefInst *ARI, EscapeAnalysis *EA,
                                     DeadEndBlocks &DEBlocks) {
  if (ARI->isObjC() || ARI->canAllocOnStack())
    return false;

  auto *ConGraph = EA->getConnectionGraph(ARI->getFunction());
  auto *Node = ConGraph->getNodeOrNull(ARI, EA);
  if (!Node)
    return false;

  // The most important check: does the object escape the current function?
  if (Node->escapes())
    return false;

  DEBUG(llvm::dbgs() << "Promote " << *ARI);

  // Collect all use-points of the allocation. These are refcount instructions
  // and apply instructions.
  llvm::SmallVector<ValueBase *, 8> BaseUsePoints;
  llvm::SmallVector<SILInstruction *, 8> UsePoints;
  ConGraph->getUsePoints(Node, BaseUsePoints);
  for (ValueBase *UsePoint : BaseUsePoints) {
    if (SILInstruction *I = dyn_cast<SILInstruction>(UsePoint)) {
      UsePoints.push_back(I);
    } else {
      // Also block arguments can be use points.
      SILBasicBlock *UseBB = cast<SILPHIArgument>(UsePoint)->getParent();
      // For simplicity we just add the first instruction of the block as use
      // point.
      UsePoints.push_back(&UseBB->front());
    }
  }

  ValueLifetimeAnalysis VLA(ARI, UsePoints);
  // Check if there is a use point before the allocation (this can happen e.g.
  // if the allocated object is stored into another object, which is already
  // alive at the allocation point).
  // In such a case the value lifetime extends up to the function entry.
  if (VLA.isAliveAtBeginOfBlock(ARI->getFunction()->getEntryBlock())) {
    DEBUG(llvm::dbgs() << "  use before allocation -> don't promote");
    return false;
  }

  // Compute the places where the lifetime of the object ends.
  ValueLifetimeAnalysis::Frontier Frontier;
  if (!VLA.computeFrontier(Frontier, ValueLifetimeAnalysis::UsersMustPostDomDef,
                           &DEBlocks)) {
    DEBUG(llvm::dbgs() << "  uses don't post-dom allocation -> don't promote");
    return false;
  }
  NumStackPromoted++;

  // We set the [stack] attribute in the alloc_ref.
  ARI->setStackAllocatable();

  /// And create dealloc_ref [stack] at the end of the object's lifetime.
  for (SILInstruction *FrontierInst : Frontier) {
    SILBuilder B(FrontierInst);
    B.createDeallocRef(ARI->getLoc(), ARI, true);
  }
  return true;
}

} // end anonymous namespace

SILTransform *swift::createStackPromotion() {
  return new StackPromotion();
}<|MERGE_RESOLUTION|>--- conflicted
+++ resolved
@@ -33,155 +33,14 @@
 /// It handles alloc_ref instructions of native swift classes: if promoted,
 /// the [stack] attribute is set in the alloc_ref and a dealloc_ref [stack] is
 /// inserted at the end of the object's lifetime.
-<<<<<<< HEAD
-class StackPromoter {
-
-  // Some analysis we need.
-
-  SILFunction *F;
-  EscapeAnalysis::ConnectionGraph *ConGraph;
-  DominanceInfo *DT;
-  EscapeAnalysis *EA;
-
-  // We use our own post-dominator tree instead of PostDominatorAnalysis,
-  // because we ignore unreachable blocks (actually all unreachable sub-graphs).
-  // Example:
-  //              |
-  //             bb1
-  //            /   \
-  //   unreachable  bb2
-  //                  \
-  //
-  // We want to get bb2 as immediate post-dominator of bb1. This is not the case
-  // with the regular post-dominator tree.
-  PostDominatorTreeBase PostDomTree;
-
-  bool PostDomTreeValid;
-
-  /// Worklist for visiting all blocks.
-  class WorkListType {
-    /// The nesting depth of stack allocation instructions for each block.
-    /// A value of -1 means: not known yet.
-    /// A value of -2 means: not known and not visited yet.
-    /// All blocks in this map with a value >= -1 are already visited.
-    llvm::DenseMap<SILBasicBlock *, int> Block2StackDepth;
-
-    /// The work list of not yet handled blocks.
-    llvm::SmallVector<SILBasicBlock *, 8> ToHandle;
-
-  public:
-    bool empty() const { return ToHandle.empty(); }
-
-    SILBasicBlock *pop_back_val() { return ToHandle.pop_back_val(); }
-
-    /// Insert a block into the worklist and set its stack depth.
-    void insert(SILBasicBlock *BB, int StackDepth) {
-      auto Iter = Block2StackDepth.find(BB);
-      if (Iter != Block2StackDepth.end() && Iter->second >= -1) {
-        // We already handled the block.
-        assert(StackDepth >= 0);
-        if (Iter->second < 0) {
-          // Update the stack depth if we didn't set it yet for the block.
-          Iter->second = StackDepth;
-        } else {
-          assert(Iter->second == StackDepth &&
-                   "inconsistent stack depth at a CFG merge point");
-        }
-      } else {
-        Block2StackDepth[BB] = StackDepth;
-        ToHandle.push_back(BB);
-      }
-    }
-
-    bool insertAsUnhandled(SILBasicBlock *Pred) {
-      return Block2StackDepth.insert({Pred, -2}).second;
-    }
-
-    int getStackDepth(SILBasicBlock *BB) {
-      assert(Block2StackDepth.find(BB) != Block2StackDepth.end());
-      int Depth = Block2StackDepth.lookup(BB);
-      assert(Depth >= 0 && "EndBlock not reachable from StartBlock");
-      return Depth;
-    }
-  };
-
-  /// Tries to promote the allocation \p AI.
-  bool tryPromoteAlloc(AllocRefInst *ARI);
-
-  /// Returns true if the allocation \p AI can be promoted.
-  /// In this case it sets the \a DeallocInsertionPoint to the instruction
-  /// where the deallocation must be inserted.
-  /// It optionally also sets \a AllocInsertionPoint in case the allocation
-  /// instruction must be moved to another place.
-  bool canPromoteAlloc(AllocRefInst *ARI,
-                       SILInstruction *&AllocInsertionPoint,
-                       SILInstruction *&DeallocInsertionPoint);
-
-  /// Returns the place where to insert the deallocation.
-  /// Returns null if this doesn't succeed or, in case \p RestartPoint is set,
-  /// a new iteration should be triggered.
-  SILInstruction *findDeallocPoint(SILInstruction *StartInst,
-                               SILInstruction *&RestartPoint,
-                               EscapeAnalysis::CGNode *Node,
-                               int NumUsePointsToFind);
-
-  /// If \p CurrentBB is in a loop update the \p EndBlock so that it post-
-  /// dominates the loop.
-  /// Returns the new EndBlock or null if no one could be found.
-  SILBasicBlock *updateEndBlock(SILBasicBlock *CurrentBB,
-                                SILBasicBlock *EndBlock,
-                                WorkListType &WorkList);
-
-  bool strictlyDominates(SILBasicBlock *A, SILBasicBlock *B) {
-    return A != B && DT->dominates(A, B);
-  }
-
-  bool strictlyPostDominates(SILBasicBlock *A, SILBasicBlock *B) {
-    calculatePostDomTree();
-    return A != B && PostDomTree.dominates(A, B);
-  }
-
-  bool postDominates(SILBasicBlock *A, SILBasicBlock *B) {
-    calculatePostDomTree();
-    return PostDomTree.dominates(A, B);
-  }
-
-  SILBasicBlock *getImmediatePostDom(SILBasicBlock *BB) {
-    calculatePostDomTree();
-    auto *Node = PostDomTree.getNode(BB);
-    if (!Node)
-      return nullptr;
-    auto *IDomNode = Node->getIDom();
-    if (!IDomNode)
-      return nullptr;
-    return IDomNode->getBlock();
-  }
-  
-  void calculatePostDomTree() {
-    if (!PostDomTreeValid) {
-      // The StackPromoter acts as a "graph" for which the post-dominator-tree
-      // is calculated.
-      PostDomTree.recalculate(*F);
-      PostDomTreeValid = true;
-    }
-  }
-=======
 class StackPromotion : public SILFunctionTransform {
->>>>>>> 92509d10
 
 public:
   StackPromotion() {}
 
-<<<<<<< HEAD
-  StackPromoter(SILFunction *F, EscapeAnalysis::ConnectionGraph *ConGraph,
-                DominanceInfo *DT, EscapeAnalysis *EA) :
-    F(F), ConGraph(ConGraph), DT(DT), EA(EA),
-    PostDomTreeValid(false) { }
-=======
 private:
   /// The entry point to the transformation.
   void run() override;
->>>>>>> 92509d10
 
   /// Promotes allocations in \p BB.
   bool promoteInBlock(SILBasicBlock *BB, EscapeAnalysis *EA,
