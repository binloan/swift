//===----------------------------------------------------------------------===//
//
// This source file is part of the Swift.org open source project
//
// Copyright (c) 2014 - 2016 Apple Inc. and the Swift project authors
// Licensed under Apache License v2.0 with Runtime Library Exception
//
// See http://swift.org/LICENSE.txt for license information
// See http://swift.org/CONTRIBUTORS.txt for the list of Swift project authors
//
//===----------------------------------------------------------------------===//

// Implementation Note: Because StaticString is used in the
// implementation of _require(), _fatalErrorMessage(), etc., we
// keep it extremely close to the bare metal.  In particular, because
// we store only Builtin types, we are guaranteed that no assertions
// are involved in its construction.  This feature is crucial for
// preventing infinite recursion even in non-asserting cases.

/// A simple string designed to represent text that is "knowable at
/// compile-time".
///
/// Logically speaking, each instance looks something like this:
///
///      enum StaticString {
///        case ASCII(start: UnsafePointer<UInt8>, count: Int)
///        case UTF8(start: UnsafePointer<UInt8>, count: Int)
///        case Scalar(UnicodeScalar)
///      }
public struct StaticString
  : _BuiltinUnicodeScalarLiteralConvertible,
    _BuiltinExtendedGraphemeClusterLiteralConvertible,
    _BuiltinStringLiteralConvertible,
    UnicodeScalarLiteralConvertible,
    ExtendedGraphemeClusterLiteralConvertible,
    StringLiteralConvertible,
    CustomStringConvertible,
    CustomDebugStringConvertible,
    CustomReflectable {

  /// Either a pointer to the start of UTF-8 data, or an integer representation
  /// of a single Unicode scalar.
  var _startPtrOrData: Builtin.RawPointer

  /// If `_startPtrOrData` is a pointer, contains the length of the UTF-8 data
  /// in bytes.
  var _utf8CodeUnitCount: Builtin.Word

  /// Extra flags:
  ///
  /// - bit 0: set to 0 if `_startPtrOrData` is a pointer, or to 1 if it is a
  ///   Unicode scalar.
  ///
  /// - bit 1: set to 1 if `_startPtrOrData` is a pointer and string data is
  ///   ASCII.
  var _flags: Builtin.Int8

  /// A pointer to the beginning of UTF-8 code units.
  ///
  /// - Requires: `self` stores a pointer to either ASCII or UTF-8 code
  ///   units.
  @_transparent
  public var utf8Start: UnsafePointer<UInt8> {
    _require(
      hasPointerRepresentation,
      "StaticString should have pointer representation")
    return UnsafePointer(_startPtrOrData)
  }

  /// The stored Unicode scalar value.
  ///
  /// - Requires: `self` stores a single Unicode scalar value.
  @_transparent
  public var unicodeScalar: UnicodeScalar {
    _require(
      !hasPointerRepresentation,
      "StaticString should have Unicode scalar representation")
    return UnicodeScalar(UInt32(unsafeBitCast(_startPtrOrData, UInt.self)))
  }

  /// If `self` stores a pointer to ASCII or UTF-8 code units, the
  /// length in bytes of that data.
  ///
  /// If `self` stores a single Unicode scalar value, the value of
  /// `utf8CodeUnitCount` is unspecified.
  @_transparent
  public var utf8CodeUnitCount: Int {
    _require(
      hasPointerRepresentation,
      "StaticString should have pointer representation")
    return Int(_utf8CodeUnitCount)
  }

  /// `true` iff `self` stores a pointer to ASCII or UTF-8 code units.
  @_transparent
  public var hasPointerRepresentation: Bool {
    return (UInt8(_flags) & 0x1) == 0
  }

  /// `true` if `self` stores a pointer to ASCII code units.
  ///
  /// If `self` stores a single Unicode scalar value, the value of
  /// `isASCII` is unspecified.
  @_transparent
  public var isASCII: Bool {
    return (UInt8(_flags) & 0x2) != 0
  }

  /// Invoke `body` with a buffer containing the UTF-8 code units of
  /// `self`.
  ///
  /// This method works regardless of what `self` stores.
  public func withUTF8Buffer<R>(
    @noescape body: (UnsafeBufferPointer<UInt8>) -> R) -> R {
    if hasPointerRepresentation {
      return body(UnsafeBufferPointer(
        start: utf8Start, count: Int(utf8CodeUnitCount)))
    } else {
      var buffer: UInt64 = 0
      var i = 0
      let sink: (UInt8) -> Void = {
        buffer = buffer | (UInt64($0) << (UInt64(i) * 8))
        i += 1
      }
      UTF8.encode(unicodeScalar, output: sink)
      return body(UnsafeBufferPointer(
        start: UnsafePointer(Builtin.addressof(&buffer)),
        count: i))
    }
  }

  /// Create an empty instance.
  @_transparent
  public init() {
    self = ""
  }

  @_transparent
  internal init(
    start: Builtin.RawPointer,
    utf8CodeUnitCount: Builtin.Word,
    isASCII: Builtin.Int1
  ) {
    self._startPtrOrData = start
    self._utf8CodeUnitCount = utf8CodeUnitCount
    self._flags = Bool(isASCII) ? (0x2 as UInt8)._value : (0x0 as UInt8)._value
  }

  @_transparent
  internal init(
    unicodeScalar: Builtin.Int32
  ) {
    self._startPtrOrData =
      unsafeBitCast(UInt(UInt32(unicodeScalar)), OpaquePointer.self)._rawValue
    self._utf8CodeUnitCount = 0._builtinWordValue
    self._flags = UnicodeScalar(_builtinUnicodeScalarLiteral: unicodeScalar).isASCII
      ? (0x3 as UInt8)._value
      : (0x1 as UInt8)._value
  }

  @effects(readonly)
  @_transparent
  public init(_builtinUnicodeScalarLiteral value: Builtin.Int32) {
    self = StaticString(unicodeScalar: value)
  }

  /// Create an instance initialized to `value`.
  @effects(readonly)
  @_transparent
  public init(unicodeScalarLiteral value: StaticString) {
    self = value
  }

  @effects(readonly)
  @_transparent
  public init(
    _builtinExtendedGraphemeClusterLiteral start: Builtin.RawPointer,
    utf8CodeUnitCount: Builtin.Word,
    isASCII: Builtin.Int1
  ) {
    self = StaticString(
      _builtinStringLiteral: start,
      utf8CodeUnitCount: utf8CodeUnitCount,
      isASCII: isASCII
    )
  }

  /// Create an instance initialized to `value`.
  @effects(readonly)
  @_transparent
  public init(extendedGraphemeClusterLiteral value: StaticString) {
    self = value
  }

  @effects(readonly)
  @_transparent
  public init(
    _builtinStringLiteral start: Builtin.RawPointer,
    utf8CodeUnitCount: Builtin.Word,
    isASCII: Builtin.Int1
  ) {
    self = StaticString(
      start: start,
      utf8CodeUnitCount: utf8CodeUnitCount,
      isASCII: isASCII)
  }

  /// Create an instance initialized to `value`.
  @effects(readonly)
  @_transparent
  public init(stringLiteral value: StaticString) {
    self = value
  }

  /// A textual representation of `self`.
  public var description: String {
    return withUTF8Buffer {
      (buffer) in
      return String._fromWellFormedCodeUnitSequence(UTF8.self, input: buffer)
    }
  }

  /// A textual representation of `self`, suitable for debugging.
  public var debugDescription: String {
    return self.description.debugDescription
  }

<<<<<<< HEAD
  public func _getMirror() -> _Mirror {
    return _reflect(self.description)
  }
}

extension StaticString {
  @available(*, unavailable, renamed="utf8CodeUnitCount")
  public var byteSize: Int {
    fatalError("unavailable function can't be called")
  }

  @available(*, unavailable, message="use the 'String(_:)' initializer")
  public var stringValue: String {
    fatalError("unavailable function can't be called")
=======
  public func customMirror() -> Mirror {
    return Mirror(reflecting: stringValue)
>>>>>>> 87681ef0
  }
}
<|MERGE_RESOLUTION|>--- conflicted
+++ resolved
@@ -225,9 +225,14 @@
     return self.description.debugDescription
   }
 
-<<<<<<< HEAD
   public func _getMirror() -> _Mirror {
     return _reflect(self.description)
+  }
+}
+
+extension StaticString {
+  public var customMirror: Mirror {
+    return Mirror(reflecting: stringValue)
   }
 }
 
@@ -240,9 +245,5 @@
   @available(*, unavailable, message="use the 'String(_:)' initializer")
   public var stringValue: String {
     fatalError("unavailable function can't be called")
-=======
-  public func customMirror() -> Mirror {
-    return Mirror(reflecting: stringValue)
->>>>>>> 87681ef0
   }
 }
