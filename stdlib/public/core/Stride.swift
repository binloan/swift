--- conflicted
+++ resolved
@@ -69,21 +69,12 @@
   return rhs.distance(to: lhs)
 }
 
-<<<<<<< HEAD
-public func += <T : Strideable>(inout lhs: T, rhs: T.Stride) {
+public func += <T : Strideable>(lhs: inout T, rhs: T.Stride) {
   lhs = lhs.advanced(by: rhs)
 }
 
-public func -= <T : Strideable>(inout lhs: T, rhs: T.Stride) {
+public func -= <T : Strideable>(lhs: inout T, rhs: T.Stride) {
   lhs = lhs.advanced(by: -rhs)
-=======
-public func += <T : Strideable>(lhs: inout T, rhs: T.Stride) {
-  lhs = lhs.advancedBy(rhs)
-}
-
-public func -= <T : Strideable>(lhs: inout T, rhs: T.Stride) {
-  lhs = lhs.advancedBy(-rhs)
->>>>>>> f7b90b86
 }
 
 //===--- Deliberately-ambiguous operators for UnsignedIntegerTypes --------===//
@@ -115,24 +106,14 @@
   _sanityCheckFailure("Should not be callable.")
 }
 
-<<<<<<< HEAD
 public func += <T : UnsignedInteger>(
-  inout lhs: T, rhs: T._DisallowMixedSignArithmetic
-=======
-public func += <T : UnsignedIntegerType>(
   lhs: inout T, rhs: T._DisallowMixedSignArithmetic
->>>>>>> f7b90b86
 ) {
   _sanityCheckFailure("Should not be callable.")
 }
 
-<<<<<<< HEAD
 public func -= <T : UnsignedInteger>(
-  inout lhs: T, rhs: T._DisallowMixedSignArithmetic
-=======
-public func -= <T : UnsignedIntegerType>(
   lhs: inout T, rhs: T._DisallowMixedSignArithmetic
->>>>>>> f7b90b86
 ) {
   _sanityCheckFailure("Should not be callable.")
 }
