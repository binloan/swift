sil_stage raw // CHECK: sil_stage raw

import Builtin
import Swift

// Test SIL Global variable.
// TODO: Handling of global variables has changed: the globalinit_* symbols are now mangled.
// The test passes but probably it is not testing global variables as it should.

// CHECK-NOT: sil_global private @globalinit_token0 : $Builtin.Word
sil_global private @globalinit_token0 : $Builtin.Word

// CHECK-NOT: sil_global public @public_global : $Builtin.Word
sil_global public @public_global : $Builtin.Word

sil_global @staticProp : $Int
sil [fragile] @globalinit_func0 : $@convention(thin) () -> ()

// We should not serialize this.
// CHECK-NOT: sil public_external @_TFV18lazy_global_access4Type10staticPropSia : $@convention(thin) () -> Builtin.RawPointer {
sil @_TFV18lazy_global_access4Type10staticPropSia : $@convention(thin) () -> Builtin.RawPointer {
bb0:
  %1 = global_addr @globalinit_token0 : $*Builtin.Word
  %2 = address_to_pointer %1 : $*Builtin.Word to $Builtin.RawPointer
  %3 = function_ref @globalinit_func0 : $@convention(thin) () -> ()
  %5 = builtin "once"(%2 : $Builtin.RawPointer, %3 : $@convention(thin) () -> ()) : $()
  %6 = global_addr @staticProp : $*Int
  %7 = address_to_pointer %6 : $*Int to $Builtin.RawPointer
  return %7 : $Builtin.RawPointer
}

// This references a public global so we *SHOULD* deserialize this.
// CHECK-LABEL: sil public_external [fragile] @_TFV18lazy_global_access4Type10staticPropSia_public : $@convention(thin) () -> Builtin.RawPointer {
sil [fragile] @_TFV18lazy_global_access4Type10staticPropSia_public : $@convention(thin) () -> Builtin.RawPointer {
bb0:
  // CHECK: global_addr @public_global : $*Builtin.Word
  %1 = global_addr @public_global : $*Builtin.Word
  // CHECK: unchecked_addr_cast {{%.*}} : $*Builtin.Word to $*Builtin.RawPointer
  %a = unchecked_addr_cast %1 : $*Builtin.Word to $*Builtin.RawPointer
  %2 = address_to_pointer %a : $*Builtin.RawPointer to $Builtin.RawPointer
  %3 = function_ref @globalinit_func0 : $@convention(thin) () -> ()
  // CHECK: {{%.*}} = builtin "once"({{%.*}} : $Builtin.RawPointer, {{%.*}} : $@convention(thin) () -> ()) : $()
  %5 = builtin "once"(%2 : $Builtin.RawPointer, %3 : $@convention(thin) () -> ()) : $()
  %6 = global_addr @staticProp : $*Int
  %7 = address_to_pointer %6 : $*Int to $Builtin.RawPointer
  return %7 : $Builtin.RawPointer
}

// Type references

// Some cyclic type references between SIL function bodies.
class Class1 { 
  var a : Class2 
  init()
}
class Class2 { 
  var b : Class1 
  init()
}

// Instructions

// CHECK-LABEL: sil public_external [fragile] @test1 : $@convention(thin) () -> ()
sil [fragile] @test1 : $@convention(thin) () -> () {
bb0:                                  // CHECK: bb0:
  %0 = tuple ()                       // CHECK:   %0 = tuple ()
  br bb1                              // CHECK:   br bb1
bb1:
  %b = alloc_box $Int
  %c = integer_literal $Builtin.Word, 1
  return %0 : $()                     // CHECK:   return %0 : $()
}

// Forward referenced values.
// CHECK-LABEL: sil public_external [fragile] @test2 : $@convention(thin) (Int) -> ()
sil [fragile] @test2 : $@convention(thin) (Int) -> () {
  // CHECK: bb1:
  // CHECK: return %5 : $()
  // CHECK: bb2:
  // CHECK: %5 = tuple ()
  // CHECK: br bb1
bb0(%0 : $Int):
  br bb2
bb1:
  // Forward reference MRVs.
  store %0 to %6#1 : $*Int
  strong_release %6#0 : $@box Int

  return %5 : $()
bb2:
  %5 = tuple ()
  %6 = alloc_box $Int
  br bb1
}

// CHECK-LABEL: @named_tuple : $@convention(thin) () -> (Builtin.Word, Builtin.Word)
sil [fragile] @named_tuple : $@convention(thin) () -> (Builtin.Word, Builtin.Word) {
  %0 = integer_literal $Builtin.Word, 42
  // CHECK: integer_literal $Builtin.Word, 42
  %9 = tuple $(Builtin.Word, Builtin.Word) (%0, %0)
  %10 = return %9 : $(Builtin.Word, Builtin.Word)
}

sil [fragile] @return_int : $@convention(thin) (Int) -> Int { // CHECK-LABEL: $@convention(thin) (Int) -> Int {
bb0(%0 : $Int):                          // CHECK: bb0(%0 : $Int):
  // CHECK: alloc_stack $Int
  // CHECK: store
  %1 = alloc_stack $Int
  store %0 to %1#1 : $*Int
  %3 = load %1#1 : $*Int
  dealloc_stack %1#0 : $*@local_storage Int
  return %3 : $Int                       // CHECK: return {{.*}} : $Int
}

// CHECK-LABEL: @call_fn_pointer : $@convention(thin) (() -> Int) -> Int {
sil [fragile] @call_fn_pointer : $@convention(thin) (() -> Int) -> Int {
bb0(%0 : $() -> Int):
  %1 = alloc_stack $() -> Int
  store %0 to %1#1 : $*() -> Int
  %3 = load %1#1 : $*() -> Int
  strong_retain %3 : $() -> Int
  // CHECK: strong_retain %{{.*}} : $() -> Int
  %5 = apply %3() : $() -> Int
  // CHECK: apply %{{.*}}() : $() -> Int
  %6 = load %1#1 : $*() -> Int
  strong_release %3 : $() -> Int
  // CHECK: strong_release {{.*}} : $() -> Int
  dealloc_stack %1#0 : $*@local_storage () -> Int
  return %5 : $Int                       // CHECK: return %{{.*}} : $Int
}

sil [fragile] @return_constant : $@convention(thin) () -> Int {  // CHECK-LABEL: @return_constant
bb0:                                         // CHECK: bb0:
  // CHECK: function_ref @_TFSi25convertFromIntegerLiteralfMSiFT3valBi64__Si : $@convention(thin) (Builtin.Word, @thin Int.Type) -> Int
  %1 = function_ref @_TFSi25convertFromIntegerLiteralfMSiFT3valBi64__Si : $@convention(thin) (Builtin.Word, @thin Int.Type) -> Int

  // CHECK: metatype $@thin Int.Type
  %2 = metatype $@thin Int.Type

  // CHECK: integer_literal $Builtin.Word, 1
  %3 = integer_literal $Builtin.Word, 1

  // CHECK: apply
  %4 = apply %1(%3, %2) : $@convention(thin) (Builtin.Word, @thin Int.Type) -> Int
  // CHECK: return
  %5 = return %4 : $Int
}

sil [fragile] @_TFSi25convertFromIntegerLiteralfMSiFT3valBi64__Si : $@convention(thin) (Builtin.Word, @thin Int.Type) -> Int

// Parse SIL generated from the following swift program:
// func x(a : Bool) -> Int { if a { return 4 } else {return 5} }
sil [fragile] @_TFSb13getLogicValuefRSbFT_Bi1_ : $@convention(method) (@inout Bool) -> Builtin.Int1
sil [fragile] @_TFSi33_convertFromBuiltinIntegerLiteralfMSiFT3valBi128__Si : $@convention(thin) (Builtin.Int128, @thin Int.Type) -> Int


protocol P {
  func doIt()
}

// CHECK-LABEL: @existentials : $@convention(thin) (@in P) -> () {
sil [fragile] @existentials : $@convention(thin) (@in P) -> () {
bb0(%0 : $*P):
  %1 = open_existential_addr %0 : $*P to $*@opened("01234567-89ab-cdef-0123-000000000000") P // CHECK: open_existential_addr %0

  // CHECK: witness_method ${{.*}}, #P.doIt!1
  %2 = witness_method $@opened("01234567-89ab-cdef-0123-000000000000") P, #P.doIt!1, %1 : $*@opened("01234567-89ab-cdef-0123-000000000000") P : $@convention(witness_method) <T: P> (@inout T) -> ()
  // Make sure we have the correct scope for generic parameters.
  // CHECK: witness_method $@opened("{{.*}}") P, #P.doIt!1
  %7 = witness_method $@opened("01234567-89ab-cdef-0123-000000000000") P, #P.doIt!1, %1 : $*@opened("01234567-89ab-cdef-0123-000000000000") P : $@convention(witness_method) <T: P> (@inout T) -> ()
  // CHECK: apply
  %3 = apply %2<@opened("01234567-89ab-cdef-0123-000000000000") P>(%1) : $@convention(witness_method) <T: P> (@inout T) -> ()
  %4 = tuple ()                       // CHECK: tuple ()
  %5 = destroy_addr %0 : $*P          // CHECK: destroy_addr %0 : $*P
  %6 = return %4 : $()                // CHECK: return
}


class C {
  func doIt() {}
}

class D : C {
  override func doIt() {
    super.doIt()
  }
}

// CHECK-LABEL: @classes : $@convention(thin) () -> () {
sil [fragile] @classes : $@convention(thin) () -> () {
bb0:
  // CHECK: %0 = alloc_ref $C
  %C = alloc_ref $C
  // CHECK: unchecked_ref_cast %0 : $C to $Builtin.NativeObject
  %1 = unchecked_ref_cast %C : $C to $Builtin.NativeObject
  // CHECK: unchecked_ref_cast %0 : $C to $Builtin.UnknownObject
  %O = unchecked_ref_cast %C : $C to $Builtin.UnknownObject

  // CHECK: class_method {{.*}} : $C, #C.doIt!1
  %2 = class_method %C : $C, #C.doIt!1 : C -> () -> (), $@convention(method) (@guaranteed C) -> ()

  // CHECK: alloc_ref $D
  %D = alloc_ref $D

  // CHECK: upcast {{.*}} : $D to $C
  %a = upcast %D : $D to $C

  // CHECK: unconditional_checked_cast {{.*}} : $C to $D
  %5 = unconditional_checked_cast %C : $C to $D
  %6 = tuple ()
  %7 = return %6 : $()
}

// Generated from:
// func archetype_member_ref<T : Runcible>(x: T) {
//   x.free_method()
//   var u = x.associated_method()
//   T.static_method()
// }

protocol Runcible {
  var free:Int { get }

  func free_method() -> Int
  static func static_method()
}

//sil @_TF4arch20archetype_member_refUS_8Runcible___FT1xQ__T_ : $@convention(thin) <T : Runcible> (T) -> () {
//bb0(%0 : $*T):
  //%1 = witness_method $*T, #Runcible.free_method!1 : $@cc(method) (@inout T) -> Int
  //%2 = apply %1(%0) : $@cc(method) ((), @inout T) -> Int
  //%3 = alloc_stack $@thick T.U.Type
  //%4 = witness_method $*T, #Runcible.associated_method!1 : $@cc(method) (@inout T) -> @thick T.U.Type
  //%5 = apply %4(%0) : $@cc(method) ((), @inout T) -> @thick T.U.Type
  //%6 = store %5 to %3#1 : $*@thick T.U.Type
  //%7 = metatype $@thick T.Type
  //%8 = witness_method [volatile] $*T, #Runcible.static_method!1 : $(@thick T.Type) -> ()
  //%9 = apply %8(%7) : $((), @thick T.Type) -> ()
  //%10 = dealloc_stack %3#0 : $*@local_storage @thick T.U.Type
  //%11 = tuple ()
  //%12 = destroy_addr %0 : $*T
  //%13 = return %11 : $()
//}

protocol Bendable { }

// CHECK-LABEL: $@convention(thin) (@out Runcible, @in protocol<Bendable, Runcible>) -> ()
sil [fragile] @_TF4todo18erasure_from_protoFT1xPS_8RuncibleS_8Bendable__PS0__ : $@convention(thin) (@out Runcible, @in protocol<Bendable, Runcible>) -> () {
bb0(%0 : $*Runcible, %1 : $*protocol<Bendable, Runcible>):
  // CHECK: alloc_box
  %2 = alloc_box $protocol<Bendable, Runcible>
  // CHECK: copy_addr [take] {{.*}} to [initialization] {{.*}} : $*protocol<Bendable, Runcible>
  %3 = copy_addr [take] %1 to [initialization] %2#1 : $*protocol<Bendable, Runcible>
  // CHECK: alloc_stack
  %4 = alloc_stack $protocol<Bendable, Runcible>
  // CHECK: copy_addr {{.*}} to [initialization] {{.*}} : $*protocol<Bendable, Runcible>
  %5 = copy_addr %2#1 to [initialization] %4#1 : $*protocol<Bendable, Runcible>
  %7 = tuple ()
  // CHECK: destroy_addr
  %8 = destroy_addr %4#1 : $*protocol<Bendable, Runcible>
  // CHECK: dealloc_stack
  %9 = dealloc_stack %4#0 : $*@local_storage protocol<Bendable, Runcible>
  %10 = strong_release %2#0 : $@box protocol<Bendable, Runcible>
  // CHECK: return
  %11 = return %7 : $()
}

protocol ClassBound : class {
  func classBoundMethod()
}

// CHECK-LABEL: @_TF4todo18class_bound_methodFT1xPS_10ClassBound__T_ : $@convention(thin) (@owned ClassBound) -> ()
sil [fragile] @_TF4todo18class_bound_methodFT1xPS_10ClassBound__T_ : $@convention(thin) (@owned ClassBound) -> () {
bb0(%0 : $ClassBound):
  %1 = alloc_box $ClassBound
  %2 = store %0 to %1#1 : $*ClassBound
  %3 = load %1#1 : $*ClassBound
  %4 = strong_retain %3 : $ClassBound              // CHECK: strong_retain
  // CHECK: open_existential_ref {{%.*}} : $ClassBound to $@opened({{.*}}) ClassBound
  %5 = open_existential_ref %3 : $ClassBound to $@opened("01234567-89ab-cdef-0123-111111111111") ClassBound
  // CHECK: witness_method
  %6 = witness_method $@opened("01234567-89ab-cdef-0123-111111111111") ClassBound, #ClassBound.classBoundMethod!1, %5 : $@opened("01234567-89ab-cdef-0123-111111111111") ClassBound : $@convention(witness_method) <T: ClassBound> (T) -> ()
  %7 = apply %6<@opened("01234567-89ab-cdef-0123-111111111111") ClassBound>(%5) : $@convention(witness_method) <T: ClassBound> (T) -> ()
  %8 = tuple ()
  %9 = strong_release %1#0 : $@box ClassBound
  %10 = return %8 : $()
}

struct Val {
}

//sil @_TFV4todo3ValCfMS0_FT_S0_ : $@convention(thin) (@thin Val.Type) -> Val {
//bb0(%0 : $@thin Val.Type):
  //%1 = alloc_stack $Val
  //%3 = load %1#1 : $*Val
  //%4 = return %3 : $Val
//}

class Ref {
}
struct Aleph {
  var a:Ref
  var b:Val
}

// CHECK-LABEL: @_TFV6struct5AlephCfMS0_FT1aCS_3Ref1bVS_3Val_S0_ : $@convention(thin) (Ref, Val, @thin Aleph.Type) -> Aleph
sil [fragile] @_TFV6struct5AlephCfMS0_FT1aCS_3Ref1bVS_3Val_S0_ : $@convention(thin) (Ref, Val, @thin Aleph.Type) -> Aleph {
bb0(%0 : $Ref, %1 : $Val, %2 : $@thin Aleph.Type):
  // CHECK: struct $Aleph ({{%.*}} : $Ref, {{%.*}} : $Val)
  %3 = struct $Aleph (%0 : $Ref, %1 : $Val)
  %4 = return %3 : $Aleph  // CHECK: return
}

// CHECK-LABEL: @_TFV6struct5AlephCfMS0_FT_S0_ : $@convention(thin) (@thin Aleph.Type) -> Aleph
sil [fragile] @_TFV6struct5AlephCfMS0_FT_S0_ : $@convention(thin) (@thin Aleph.Type) -> Aleph {
bb0(%0 : $@thin Aleph.Type):
  %1 = tuple ()
  %2 = alloc_box $Aleph       // CHECK: alloc_box
  // CHECK: struct_element_addr {{.*}} : $*Aleph, #Aleph.a
  %5 = struct_element_addr %2#1 : $*Aleph, #Aleph.a
  %6 = load %5 : $*Ref
  %8 = strong_release %6 : $Ref
  %14 = load %2#1 : $*Aleph
  // CHECK: struct_extract {{%.*}} : $Aleph, #Aleph.a
  %15 = struct_extract %14 : $Aleph, #Aleph.a
  %16 = strong_retain %15 : $Ref
  %17 = strong_release %2#0 : $@box Aleph
  %18 = return %14 : $Aleph
}

enum Beth {
  case EmptyCase
  case DataCase(Int)
}

// CHECK-LABEL: @test_union_empty_case : $@convention(thin) () -> Beth {
sil [fragile] @test_union_empty_case : $@convention(thin) () -> Beth {
bb0:
  // CHECK: %0 = enum $Beth, #Beth.EmptyCase!enumelt
  %0 = enum $Beth, #Beth.EmptyCase!enumelt
  return %0 : $Beth
}

// CHECK-LABEL: @test_union_data_case : $@convention(thin) (Int) -> Beth {
sil [fragile] @test_union_data_case : $@convention(thin) Int -> Beth {
bb0(%0 : $Int):
  // CHECK: %1 = enum $Beth, #Beth.DataCase!enumelt.1, %0 : $Int
  %1 = enum $Beth, #Beth.DataCase!enumelt.1, %0 : $Int
  return %1 : $Beth
}

protocol Q {}

enum Gimel {
  case EmptyCase
  case DataCase(Q)
}

// CHECK-LABEL: @test_union_addr_empty_case : $@convention(thin) (@out Gimel) -> () {
sil [fragile] @test_union_addr_empty_case : $@convention(thin) (@out Gimel) -> () {
bb0(%0 : $*Gimel):
  // CHECK: inject_enum_addr {{%.*}} : $*Gimel, #Gimel.EmptyCase!enumelt
  inject_enum_addr %0 : $*Gimel, #Gimel.EmptyCase!enumelt
  %t = tuple ()
  return %t : $()
}

// CHECK-LABEL: @test_union_addr_data_case : $@convention(thin) (@out Gimel, @in Q) -> () {
sil [fragile] @test_union_addr_data_case : $@convention(thin) (@out Gimel, @in Q) -> () {
bb0(%0 : $*Gimel, %1 : $*Q):
  // CHECK: {{%.*}} = init_enum_data_addr {{%.*}} : $*Gimel, #Gimel.DataCase!enumelt.1
  %p = init_enum_data_addr %0 : $*Gimel, #Gimel.DataCase!enumelt.1
  copy_addr [take] %1 to [initialization] %p : $*Q
  inject_enum_addr %0 : $*Gimel, #Gimel.DataCase!enumelt.1
  %t = tuple ()
  return %t : $()
}

sil [fragile] @_TF5tuple5floatFT1xSf_T_ : $@convention(thin) (Float32) -> ()
sil [fragile] @_TF5tuple5tupleFT_TSiSf_ : $@convention(thin) () -> (Int, Float32)

// CHECK-LABEL: @_TF5tuple13tuple_elementFT1xTSiSf__T_ : $@convention(thin) (Int, Float) -> ()
sil [fragile] @_TF5tuple13tuple_elementFT1xTSiSf__T_ : $@convention(thin) (Int, Float) -> () {
bb0(%0 : $Int, %1 : $Float32):
  %2 = alloc_box $(Int, Float32)
  %3 = tuple (%0 : $Int, %1 : $Float32)
  %4 = store %3 to %2#1 : $*(Int, Float32)
  // CHECK: tuple_element_addr {{%.*}}#{{.*}} : $*(Int, Float), 0
  %6 = tuple_element_addr %2#1 : $*(Int, Float), 0
  %7 = load %6 : $*Int
  // CHECK: tuple_element_addr {{%.*}}#{{.*}} : $*(Int, Float), 1
  %10 = tuple_element_addr %2#1 : $*(Int, Float), 1
  %11 = load %10 : $*Float32
  // CHECK: function_ref
  %14 = function_ref @_TF5tuple5tupleFT_TSiSf_ : $@convention(thin) () -> (Int, Float32)
  // CHECK: apply
  %15 = apply %14() : $@convention(thin) () -> (Int, Float32)
  // CHECK: function_ref
  %19 = function_ref @_TF5tuple5floatFT1xSf_T_ : $@convention(thin) (Float32) -> ()
  // CHECK: tuple_extract {{%.*}} : $(Int, Float), 1
  %17 = tuple_extract %15 : $(Int, Float), 1
  // CHECK: apply
  %24 = apply %19(%17) : $@convention(thin) (Float32) -> ()
  %25 = tuple ()
  %26 = strong_release %2#0 : $@box (Int, Float32)
  %27 = return %25 : $()
}

class M {
  var member : Int
  init()
}

// CHECK-LABEL: @_TFC3ref1C3foofS0_FT1xSi_T_ : $@convention(method) (Int, @guaranteed M) -> ()
sil [fragile] @_TFC3ref1C3foofS0_FT1xSi_T_ : $@convention(method) (Int, @guaranteed M) -> () {
bb0(%0 : $Int, %1 : $M):
  %2 = alloc_box $Int
  %3 = store %0 to %2#1 : $*Int
  %4 = alloc_box $M
  %5 = store %1 to %4#1 : $*M
  %6 = load %2#1 : $*Int
  %7 = load %4#1 : $*M
  %8 = strong_retain %7 : $M
  // CHECK: ref_element_addr {{%.*}} : $M, #M.member
  %9 = ref_element_addr %7 : $M, #M.member
  %10 = store %6 to %9 : $*Int
  %11 = strong_release %7 : $M
  %12 = tuple ()
  %13 = strong_release %4#0 : $@box M
  %14 = strong_release %2#0 : $@box Int
  %15 = return %12 : $()
}

class B { }
class E : B { }

// CHECK-LABEL: @_TF4null3isaFT1bCS_1B_Sb : $@convention(thin) (B) -> Builtin.Int1
sil [fragile] @_TF4null3isaFT1bCS_1B_Sb : $@convention(thin) (B) -> Builtin.Int1 {
bb0(%0 : $B):
  %1 = alloc_box $B
  %2 = store %0 to %1#1 : $*B
  %3 = load %1#1 : $*B
  %4 = strong_retain %3 : $B
  checked_cast_br %3 : $B to $E, yes, no     // CHECK: checked_cast_br
yes(%5 : $E):
  %y = integer_literal $Builtin.Int1, 1
  br isa(%y : $Builtin.Int1)
no:
  %n = integer_literal $Builtin.Int1, 0
  br isa(%n : $Builtin.Int1)
isa(%6 : $Builtin.Int1):
  %7 = strong_release %3 : $B
  %8 = strong_release %1#0 : $@box B
  %9 = return %6 : $Builtin.Int1
}

sil [fragile] @_TF7literal8literalsFT_T_ : $@convention(thin) () -> ()

sil [fragile] @_TFSd31_convertFromBuiltinFloatLiteralfMSdFT5valueBf64__Sd : $@convention(thin) (Builtin.FPIEEE64, @thin Float64.Type) -> Float64
sil [fragile] @_TFSS32_convertFromBuiltinStringLiteralfMSSFT5valueBp13lengthInBytesBi64_7isASCIIBi1__SS : $@convention(thin) (Builtin.RawPointer, Builtin.Word, Builtin.Int1, @thin String.Type) -> String

// CHECK-LABEL: @_TF5index5gep64FT1pBp1iBi64__Bp : $@convention(thin) (Builtin.RawPointer, Builtin.Word) -> Builtin.RawPointer {
sil [fragile] @_TF5index5gep64FT1pBp1iBi64__Bp : $@convention(thin) (Builtin.RawPointer, Builtin.Word) -> Builtin.RawPointer {
bb0(%0 : $Builtin.RawPointer, %1 : $Builtin.Word):
  %2 = alloc_box $Builtin.RawPointer
  %3 = alloc_box $Builtin.Word
  %4 = store %0 to %2#1 : $*Builtin.RawPointer
  %5 = store %1 to %3#1 : $*Builtin.Word
  %7 = load %2#1 : $*Builtin.RawPointer
  %8 = load %3#1 : $*Builtin.Word
  // CHECK: index_raw_pointer {{%.*}} : $Builtin.RawPointer, {{%.*}} : $Builtin.Word
  %9 = index_raw_pointer %7 : $Builtin.RawPointer, %8 : $Builtin.Word
  %10 = strong_release %3#0 : $@box Builtin.Word
  %11 = strong_release %2#0 : $@box Builtin.RawPointer
  %12 = return %9 : $Builtin.RawPointer
}

sil_global @x : $Int
sil [fragile] @global_callee : $@convention(thin) (Builtin.Int128, @thin Int.Type) -> Int

// CHECK-LABEL: @global_code : $@convention(thin) () -> ()
sil [fragile] @global_code : $@convention(thin) () -> () {
bb0:
  // CHECK: global_addr @x : $*Int
  %0 = global_addr @x : $*Int
  %1 = function_ref @global_callee : $@convention(thin) (Builtin.Int128, @thin Int.Type) -> Int
  %2 = metatype $@thin Int.Type
  %3 = integer_literal $Builtin.Int128, 0 // CHECK: integer_literal $Builtin.Int128, 0
  %4 = apply %1(%3, %2) : $@convention(thin) (Builtin.Int128, @thin Int.Type) -> Int
  %5 = store %4 to %0 : $*Int
  %6 = tuple ()
  %7 = return %6 : $()
}

protocol SomeProtocol {
}
class SomeClass : SomeProtocol {
}
class SomeSubclass : SomeClass {}

// CHECK-LABEL: @test_class_metatype : $@convention(thin) (SomeClass, SomeSubclass) -> (@thick SomeClass.Type, @thick SomeClass.Type) {
sil [fragile] @test_class_metatype : $@convention(thin) (SomeClass, SomeSubclass) -> (@thick SomeClass.Type, @thick SomeClass.Type) {
bb0(%0 : $SomeClass, %1 : $SomeSubclass):
  %2 = alloc_box $SomeClass
  %3 = alloc_box $SomeSubclass
  %4 = store %0 to %2#1 : $*SomeClass
  %5 = store %1 to %3#1 : $*SomeSubclass
  %7 = load %2#1 : $*SomeClass
  // CHECK: strong_retain %{{.*}} : $SomeClass
  %8 = strong_retain %7 : $SomeClass
  // CHECK: value_metatype $@thick SomeClass.Type, {{%.*}} : $SomeClass
  %9 = value_metatype $@thick SomeClass.Type, %7 : $SomeClass
  %11 = load %3#1 : $*SomeSubclass
  %12 = strong_retain %11 : $SomeSubclass
  // CHECK: value_metatype $@thick SomeSubclass.Type, {{%.*}} : $SomeSubclass
  %13 = value_metatype $@thick SomeSubclass.Type, %11 : $SomeSubclass
  // CHECK: upcast %{{.*}} : $@thick SomeSubclass.Type to $@thick SomeClass.Type
  %14 = upcast %13 : $@thick SomeSubclass.Type to $@thick SomeClass.Type
  // CHECK: tuple (%{{.*}} : $@thick SomeClass.Type, %{{.*}} : $@thick SomeClass.Type)
  %15 = tuple (%9 : $@thick SomeClass.Type, %14 : $@thick SomeClass.Type)
  %16 = strong_release %11 : $SomeSubclass
  %17 = strong_release %7 : $SomeClass
  %18 = strong_release %3#0 : $@box SomeSubclass
  %19 = strong_release %2#0 : $@box SomeClass
  %20 = return %15 : $(@thick SomeClass.Type, @thick SomeClass.Type)
}

// CHECK-LABEL: @test_existential_metatype : $@convention(thin) (@in SomeProtocol) -> @thick SomeProtocol.Type {
sil [fragile] @test_existential_metatype : $@convention(thin) (@in SomeProtocol) -> @thick SomeProtocol.Type {
bb0(%0 : $*SomeProtocol):
  %1 = alloc_box $SomeProtocol
  // CHECK: copy_addr [take] %0 to [initialization] %1#1 : $*SomeProtocol
  %2 = copy_addr [take] %0 to [initialization] %1#1 : $*SomeProtocol
  // CHECK: alloc_stack
  %4 = alloc_stack $SomeProtocol
  // CHECK: copy_addr %1#1 to [initialization] %{{.*}}#1 : $*SomeProtocol
  %5 = copy_addr %1#1 to [initialization] %4#1 : $*SomeProtocol
  // CHECK: existential_metatype $@thick SomeProtocol.Type, {{%.*}} : $*SomeProtocol
  %6 = existential_metatype $@thick SomeProtocol.Type, %4#1 : $*SomeProtocol
  %7 = destroy_addr %4#1 : $*SomeProtocol
  %8 = dealloc_stack %4#0 : $*@local_storage SomeProtocol
  %9 = strong_release %1#0 : $@box SomeProtocol
  %10 = return %6 : $@thick SomeProtocol.Type
}

// CHECK-LABEL: sil public_external [fragile] @test_unreachable
sil [fragile] @test_unreachable : $@convention(thin) () -> () {
bb0:
  unreachable
// CHECK: unreachable
}

// CHECK-LABEL: @test_unowned_retain : $@convention(thin) (SomeClass) -> () {
sil [fragile] @test_unowned_retain : $@convention(thin) (SomeClass) -> () {
bb0(%0 : $SomeClass):
  %1 = ref_to_unowned %0 : $SomeClass to $@sil_unowned SomeClass
  // CHECK: ref_to_unowned %0 : $SomeClass to $@sil_unowned SomeClass
  %2 = unowned_retain %1 : $@sil_unowned SomeClass
  // CHECK: unowned_retain %1 : $@sil_unowned SomeClass
  %3 = unowned_release %1 : $@sil_unowned SomeClass
  // CHECK: unowned_release %1 : $@sil_unowned SomeClass
  %4 = unowned_to_ref %1 : $@sil_unowned SomeClass to $SomeClass
  // CHECK: unowned_to_ref %1 : $@sil_unowned SomeClass to $SomeClass
  %5 = tuple ()
  %6 = return %5 : $()
}

// CHECK-LABEL: sil public_external [fragile] @test_basic_block_arguments
sil [fragile] @test_basic_block_arguments : $@convention(thin) (Builtin.Int1) -> Builtin.Word {
bb0(%0 : $Builtin.Int1):
  // CHECK: cond_br
  cond_br %0, bb1, bb2
bb1:
  %2 = integer_literal $Builtin.Word, 5
  br bb3(%2 : $Builtin.Word)
  //CHECK: br bb3(%2 : $Builtin.Word)
bb2:
  %4 = integer_literal $Builtin.Word, 6
  br bb3(%4 : $Builtin.Word)
  //CHECK: br bb3(%4 : $Builtin.Word)
bb3(%6 : $Builtin.Word):
  //CHECK: bb3(%6 : $Builtin.Word)
  return %6 : $Builtin.Word
}

// CHECK-LABEL: sil public_external [fragile] @test_cond_branch_basic_block_args
sil [fragile] @test_cond_branch_basic_block_args : $@convention(thin) (Int, Builtin.Int1) -> Int {
bb0(%0 : $Int, %1 : $Builtin.Int1):
  cond_br %1, bb1(%0 : $Int), bb2(%0 : $Int)
  // CHECK: cond_br %1, bb1(%0 : $Int), bb2(%0 : $Int)
bb1(%3 : $Int):
  br bb3 (%3 : $Int)
bb2(%2 : $Int):
  br bb3(%2 : $Int)
bb3(%4 : $Int):
  return %4 : $Int
}

// CHECK-LABEL: sil public_external [fragile] @test_builtin_func_ref
sil [fragile] @test_builtin_func_ref : $@convention(thin) (Builtin.Int1, Builtin.Int1) -> Builtin.Int1 {
bb0(%0 : $Builtin.Int1, %1 : $Builtin.Int1):
  %2 = alloc_box $Builtin.Int1
  %3 = alloc_box $Builtin.Int1
  store %0 to %2#1 : $*Builtin.Int1
  store %1 to %3#1 : $*Builtin.Int1
  %8 = load %2#1 : $*Builtin.Int1
  %9 = load %3#1 : $*Builtin.Int1
  // CHECK: builtin "cmp_eq_Int1"({{%.*}} : $Builtin.Int1, {{%.*}} : $Builtin.Int1) : $Builtin.Int1
  %10 = builtin "cmp_eq_Int1"(%8 : $Builtin.Int1, %9 : $Builtin.Int1) : $Builtin.Int1
  strong_release %3#0 : $@box Builtin.Int1
  strong_release %2#0 : $@box Builtin.Int1
  return %10 : $Builtin.Int1
}

// CHECK-LABEL: sil public_external [fragile] @test_dealloc_ref
sil [fragile] @test_dealloc_ref : $@convention(thin) () -> () {
bb0:
  %0 = alloc_ref $Class1
  dealloc_ref %0 : $Class1
  %2 = tuple ()
  return %2 : $()
}

// CHECK-LABEL: sil public_external [fragile] @test_dealloc_partial_ref
sil [fragile] @test_dealloc_partial_ref : $@convention(thin) () -> () {
bb0:
  %0 = alloc_ref $Class1
  %1 = metatype $@thick Class1.Type
  dealloc_partial_ref %0 : $Class1, %1 : $@thick Class1.Type
  %2 = tuple ()
  return %2 : $()
}

// CHECK-LABEL: sil public_external [fragile] @test_dealloc_box
sil [fragile] @test_dealloc_box : $@convention(thin) () -> () {
bb0:
  %0 = alloc_box $Class1
  dealloc_box %0#0 : $@box Class1
  %2 = tuple ()
  return %2 : $()
}

// CHECK-LABEL: sil public_external [fragile] @test_stack_flag
sil [fragile] @test_stack_flag : $@convention(thin) () -> () {
bb0:
  // CHECK: alloc_ref [stack] $Class1
  %0 = alloc_ref [stack] $Class1
  // CHECK: dealloc_ref [stack] %0 : $Class1
  dealloc_ref [stack] %0 : $Class1
  %2 = tuple ()
  return %2 : $()
}

// CHECK-LABEL: @closure_test
sil [fragile] @takes_closure : $@convention(thin) (@callee_owned () -> ()) -> ()
sil [fragile] @closure0 : $@convention(thin) (@box Int, @inout Int) -> ()

sil [fragile] @closure_test : $@convention(thin) () -> () {
bb0:
  %0 = alloc_box $Int                           // users: %10, %8, %8, %7, %4

  %5 = function_ref @takes_closure : $@convention(thin) (@callee_owned () -> ()) -> ()
  %6 = function_ref @closure0 : $@convention(thin) (@box Int, @inout Int) -> ()
  strong_retain %0#0 : $@box Int
  //%8 = partial_apply %6(%0#0, %0#1) : $@convention(thin) (@box Int, @inout Int) -> ()
  //%9 = apply %5(%8) : $@convention(thin) (@callee_owned () -> ()) -> ()
  //strong_release %0#0 : $@box Int

  %11 = tuple ()
  return %11 : $()
}

protocol ClassP : class {}

enum MaybePair {
  case Neither
  case Left(Int)
}

sil [fragile] @_TF6switch1aFT_T_ : $@convention(thin) () -> ()
sil [fragile] @_TF6switch1bFT_T_ : $@convention(thin) () -> ()
sil [fragile] @_TF6switch1cFT_T_ : $@convention(thin) () -> ()

// CHECK-LABEL: sil public_external [fragile] @test_switch_union : $@convention(thin) (MaybePair) -> ()
sil [fragile] @test_switch_union : $@convention(thin) (MaybePair) -> () {
bb0(%0 : $MaybePair):
  %1 = alloc_box $MaybePair
  store %0 to %1#1 : $*MaybePair
  %3 = load %1#1 : $*MaybePair
  %4 = tuple ()
  // CHECK: switch_enum %{{.*}} : $MaybePair, case #MaybePair.Neither!enumelt: bb{{.*}}, case #MaybePair.Left!enumelt.1: bb
  switch_enum %3 : $MaybePair, case #MaybePair.Neither!enumelt: bb1, case #MaybePair.Left!enumelt.1: bb3

bb1:
  br bb2

bb2:
  %7 = function_ref @_TF6switch1aFT_T_ : $@convention(thin) () -> ()
  %8 = apply %7() : $@convention(thin) () -> ()
  br bb5                                                 // CHECK: br

bb3(%10 : $Int):
  // CHECK: unchecked_enum_data {{%.*}} : $MaybePair, #MaybePair.Left!enumelt.1
  %x = unchecked_enum_data %3 : $MaybePair, #MaybePair.Left!enumelt.1
  br bb4(%x : $Int)

bb4(%y : $Int):
  %12 = function_ref @_TF6switch1bFT_T_ : $@convention(thin) () -> ()
  %13 = apply %12() : $@convention(thin) () -> ()
  br bb5                                                  // CHECK: br

bb5:
  %15 = function_ref @_TF6switch1cFT_T_ : $@convention(thin) () -> ()
  %16 = apply %15() : $@convention(thin) () -> ()
  strong_release %1#0 : $@box MaybePair
  %18 = tuple ()
  return %18 : $()                                        // CHECK: return
}

enum MaybeAddressOnlyPair {
  case Neither
  case Left(Q)
}

// CHECK-LABEL: sil public_external [fragile] @test_switch_union_addr : $@convention(thin) (@in MaybeAddressOnlyPair) -> ()
sil [fragile] @test_switch_union_addr : $@convention(thin) (@in MaybeAddressOnlyPair) -> () {
bb0(%0 : $*MaybeAddressOnlyPair):
  // CHECK: switch_enum_addr [[ENUM:%.*]] : $*MaybeAddressOnlyPair, case #MaybeAddressOnlyPair.Neither!enumelt: bb{{.*}}, case #MaybeAddressOnlyPair.Left!enumelt.1: bb
  switch_enum_addr %0 : $*MaybeAddressOnlyPair, case #MaybeAddressOnlyPair.Neither!enumelt: bb1, case #MaybeAddressOnlyPair.Left!enumelt.1: bb2

bb1:
  br bb3

bb2:
  // CHECK: unchecked_take_enum_data_addr [[ENUM]] : $*MaybeAddressOnlyPair, #MaybeAddressOnlyPair.Left!enumelt.1
  %q = unchecked_take_enum_data_addr %0 : $*MaybeAddressOnlyPair, #MaybeAddressOnlyPair.Left!enumelt.1
  br bb3

bb3:
  %t = tuple ()
  return %t : $()
}

// CHECK-LABEL: sil public_external [fragile] @test_switch_value : $@convention(thin) (Builtin.Word) -> ()
sil [fragile] @test_switch_value : $@convention(thin) (Builtin.Word) -> () {
bb0(%0 : $Builtin.Word):
  // CHECK: switch_value %{{.*}} : $Builtin.Word, case %1: bb1, case %2: bb2
  %1 = integer_literal $Builtin.Word, 1
  %2 = integer_literal $Builtin.Word, 2
  switch_value %0 : $Builtin.Word, case %1: bb1, case %2: bb2

bb1:
  %7 = function_ref @_TF6switch1aFT_T_ : $@convention(thin) () -> () // CHECK: function_ref
  %8 = apply %7() : $@convention(thin) () -> ()
  br bb3

bb2:
  %12 = function_ref @_TF6switch1bFT_T_ : $@convention(thin) () -> () // CHECK: function_ref
  %13 = apply %12() : $@convention(thin) () -> ()
  br bb3

bb3:
  %18 = tuple ()
  return %18 : $()                                        // CHECK: return
}

class ConcreteClass : ClassP {
}
struct Spoon : Bendable {
}

// CHECK-LABEL: sil public_external [fragile] @test_init_existential : $@convention(thin) (@out Bendable, Spoon) -> ()
sil [fragile] @test_init_existential : $@convention(thin) (@out Bendable, Spoon) -> () {
bb0(%0 : $*Bendable, %1 : $Spoon):
  %2 = alloc_box $Spoon
  store %1 to %2#1 : $*Spoon
  // CHECK: init_existential_addr %{{.*}} : $*Bendable, $Spoon
  %4 = init_existential_addr %0 : $*Bendable, $Spoon
  // CHECK: deinit_existential_addr %{{.*}} : $*Bendable
  deinit_existential_addr %0 : $*Bendable
  %5 = load %2#1 : $*Spoon
  store %5 to %4 : $*Spoon
  strong_release %2#0 : $@box Spoon
  %8 = tuple ()
  return %8 : $()
}

// CHECK-LABEL: sil public_external [fragile] @test_existential_ref : $@convention(thin) (ConcreteClass) -> ClassP
sil [fragile] @test_existential_ref : $@convention(thin) (ConcreteClass) -> ClassP {
bb0(%0 : $ConcreteClass):
  %1 = alloc_box $ConcreteClass
  store %0 to %1#1 : $*ConcreteClass
  %3 = load %1#1 : $*ConcreteClass
  strong_retain %3 : $ConcreteClass
  // CHECK: init_existential_ref %{{.*}} : $ConcreteClass : $ConcreteClass, $ClassP
  %5 = init_existential_ref %3 : $ConcreteClass : $ConcreteClass, $ClassP
  strong_release %1#0 : $@box ConcreteClass
  return %5 : $ClassP
}

sil [fragile] @test_assign : $@convention(thin) (Int, @inout Int) -> () {    // CHECK-LABEL: sil public_external [fragile] @test_assign
bb0(%0 : $Int, %1 : $*Int):
  assign %0 to %1 : $*Int                   // CHECK: assign
  unreachable
}

// CHECK-LABEL: sil public_external [fragile] @test_transparent : $@convention(thin) () -> () {
sil [fragile] @test_transparent : $@convention(thin) () -> () {
bb0:
  // CHECK: function_ref
  // CHECK: apply
  %0 = function_ref @classes : $@convention(thin) () -> ()
  %1 = apply %0() : $@convention(thin) () -> ()
  %2 = tuple ()
  %3 = return %2 : $()
}

// CHECK-LABEL: sil public_external [fragile] [thunk] @test_thunk : $@convention(thin) () -> () {
sil [fragile] [thunk] @test_thunk : $@convention(thin) () -> () {
bb0:
  %0 = tuple ()
  %1 = return %0 : $()
}

// CHECK-LABEL: [noinline] @noinline_callee
sil [fragile] [noinline] @noinline_callee : $@convention(thin) () -> Int {
bb0:
  %0 = function_ref @_TFSi33_convertFromBuiltinIntegerLiteralfMSiFBi2048_Si : $@convention(thin) (Builtin.Int2048, @thin Int.Type) -> Int
  %1 = metatype $@thin Int.Type
  %2 = integer_literal $Builtin.Int2048, 0 
  %3 = apply %0(%2, %1) : $@convention(thin) (Builtin.Int2048, @thin Int.Type) -> Int
  return %3 : $Int
}
// CHECK-LABEL: [always_inline] @always_inline_callee
sil [fragile] [always_inline] @always_inline_callee : $@convention(thin) () -> Int {
bb0:
  %0 = function_ref @_TFSi33_convertFromBuiltinIntegerLiteralfMSiFBi2048_Si : $@convention(thin) (Builtin.Int2048, @thin Int.Type) -> Int
  %1 = metatype $@thin Int.Type
  %2 = integer_literal $Builtin.Int2048, 0 
  %3 = apply %0(%2, %1) : $@convention(thin) (Builtin.Int2048, @thin Int.Type) -> Int
  return %3 : $Int
}
sil [fragile] [transparent] @_TFSi33_convertFromBuiltinIntegerLiteralfMSiFBi2048_Si : $@convention(thin) (Builtin.Int2048, @thin Int.Type) -> Int

// CHECK-LABEL: [_semantics "foo"] @test_semantics : $@convention(thin) () -> ()
sil [fragile] [_semantics "foo"] @test_semantics : $@convention(thin) () -> () {
bb0:
  %2 = tuple ()
  %3 = return %2 : $()
}

sil [fragile] @takes_unnamed_closure : $@convention(thin) (@callee_owned () -> Int) -> @callee_owned () -> @callee_owned () -> Int

sil [fragile] @takes_int64_float32 : $@convention(thin) (Int, Float32) -> ()

// CHECK-LABEL: sil public_external [fragile] @test_partial_apply : $@convention(thin) (Float) -> @callee_owned (Int) -> () {
sil [fragile] @test_partial_apply : $@convention(thin) Float32 -> @callee_owned Int -> () {
bb0(%0 : $Float32):
  %1 = function_ref @takes_int64_float32 : $@convention(thin) (Int, Float) -> ()
  // CHECK: partial_apply %{{.*}}(%{{.*}}) : $@convention(thin) (Int, Float) -> ()
  %2 = partial_apply %1(%0) : $@convention(thin) (Int, Float) -> ()
  %3 = return %2 : $@callee_owned Int -> ()
}

class X {
  @objc func f() { }
}

// CHECK-LABEL: sil public_external [fragile] @test_dynamic_lookup_br : $@convention(thin) (AnyObject) -> ()
sil [fragile] @test_dynamic_lookup_br : $@convention(thin) (AnyObject) -> () {
bb0(%0 : $AnyObject):
  %1 = alloc_box $AnyObject
  store %0 to %1#1 : $*AnyObject
  %3 = alloc_box $Optional<() -> ()>
  %4 = load %1#1 : $*AnyObject
  strong_retain %4 : $AnyObject
  // CHECK: open_existential_ref %{{.*}} : $AnyObject to $@opened({{.*}}) AnyObject
  %6 = open_existential_ref %4 : $AnyObject to $@opened("01234567-89ab-cdef-0123-222222222222") AnyObject
  %7 = unchecked_ref_cast %6 : $@opened("01234567-89ab-cdef-0123-222222222222") AnyObject to $Builtin.UnknownObject
  // CHECK: dynamic_method_br %{{.*}} : $Builtin.UnknownObject, #X.f!1.foreign, bb{{.*}}, bb{{.*}}
  dynamic_method_br %7 : $Builtin.UnknownObject, #X.f!1.foreign, bb1, bb2
bb1(%z : $@convention(objc_method) (Builtin.UnknownObject) -> ()):
  br bb3

bb2:
  br bb3

bb3:
  %28 = tuple ()
  return %28 : $()
}

// CHECK-LABEL: sil public_external [fragile] @test_mark_fn_escape
sil [fragile] @test_mark_fn_escape : $@convention(thin) () -> () {
  %b = alloc_box $Int
  %c = alloc_box $Int

  //mark_function_escape %b#1 : $*Int
  //mark_function_escape %b#1 : $*Int, %c#1 : $*Int

  %28 = tuple ()
  return %28 : $()
}

// CHECK-LABEL: sil public_external [fragile] @test_copy_release_value
sil [fragile] @test_copy_release_value : $@convention(thin) (X) -> (X) {
bb0(%0 : $X):
  retain_value %0 : $X
  release_value %0 : $X
  autorelease_value %0 : $X
  return %0 : $X
  // CHECK:      retain_value [[T0:%.*]] : $X
  // CHECK-NEXT: release_value [[T0]] : $X
  // CHECK-NEXT: autorelease_value [[T0]] : $X
  // CHECK-NEXT: return [[T0]] : $X
}

public func serialize_all() {
}

// CHECK: sil public_external [fragile] @cond_fail_test : $@convention(thin) (Builtin.Int1) -> () {
sil [fragile] @cond_fail_test : $@convention(thin) Builtin.Int1 -> () {
entry(%0 : $Builtin.Int1):
  // CHECK: cond_fail %0 : $Builtin.Int1
  cond_fail %0 : $Builtin.Int1
  %1 = tuple ()
  return %1 : $()
}

// CHECK-LABEL: sil public_external [fragile] @block_storage_type
sil [fragile] @block_storage_type : $@convention(thin) Int -> @convention(block) () -> () {
entry(%0 : $Int):
  // CHECK: [[STORAGE:%.*]] = alloc_stack $@block_storage Int
  %s = alloc_stack $@block_storage Int
  // CHECK: [[PROJECT:%.*]] = project_block_storage [[STORAGE]]#1 : $*@block_storage Int
  %c = project_block_storage %s#1 : $*@block_storage Int
  // CHECK: store %0 to [[PROJECT]]
  store %0 to %c : $*Int
  // CHECK: [[FUNC:%.*]] = function_ref
  %f = function_ref @block_invoke : $@convention(c) (@inout_aliasable @block_storage Int) -> ()
  // CHECK: [[BLOCK:%.*]] = init_block_storage_header [[STORAGE]]#1 : $*@block_storage Int, invoke [[FUNC]] : $@convention(c) (@inout_aliasable @block_storage Int) -> (), type $@convention(block) () -> ()
  %b = init_block_storage_header %s#1 : $*@block_storage Int, invoke %f : $@convention(c) (@inout_aliasable @block_storage Int) -> (), type $@convention(block) () -> ()
  // CHECK: dealloc_stack [[STORAGE]]#0 : $*@local_storage @block_storage Int
  dealloc_stack %s#0 : $*@local_storage @block_storage Int
  // CHECK: return [[BLOCK]] : $@convention(block) () -> ()
  return %b : $@convention(block) () -> ()
}

// CHECK-LABEL: sil public_external [fragile] @bitcasts : $@convention(thin) (@owned Class1) -> @owned (Class2, Int) {
// CHECK:  bb0(%0 : $Class1):
// CHECK-NEXT:    %1 = unchecked_ref_cast %0 : $Class1 to $Class2
// CHECK-NEXT:    %2 = unchecked_trivial_bit_cast %0 : $Class1 to $Int
// CHECK-NEXT:    %3 = tuple (%1 : $Class2, %2 : $Int)
// CHECK-NEXT:    return %3 : $(Class2, Int)
sil [fragile] @bitcasts : $@convention(thin) (@owned Class1) -> @owned (Class2, Int) {
entry(%0 : $Class1):
  %1 = unchecked_ref_cast %0 : $Class1 to $Class2
  %2 = unchecked_trivial_bit_cast %0 : $Class1 to $Int
  %3 = tuple (%1 : $Class2, %2 : $Int)
  return %3 : $(Class2, Int)
}

sil [fragile] @block_invoke : $@convention(c) (@inout_aliasable @block_storage Int) -> ()


// Test try_apply and throws
// rdar://20925014
// CHECK-LABEL: sil public_external [fragile] @test_try_apply : $@convention(thin) (@convention(thin) () -> @error ErrorProtocol) -> @error ErrorProtocol {
sil [fragile]  @test_try_apply : $@convention(thin) (@convention(thin) () -> @error ErrorProtocol) -> @error ErrorProtocol {
bb0(%0 : $@convention(thin) () -> @error ErrorProtocol):
  // CHECK: try_apply %0() : $@convention(thin) () -> @error ErrorProtocol, normal bb1, error bb2
  try_apply %0() : $@convention(thin) () -> @error ErrorProtocol, normal bb1, error bb2

bb1(%1 : $()):
  %2 = tuple ()
  return %2 : $()

bb2(%3 : $ErrorProtocol):
  throw %3 : $ErrorProtocol
}

// Test apply with the nothrow attribute
// CHECK-LABEL: sil public_external [fragile] @test_try_nothrow : $@convention(thin) (@convention(thin) () -> @error ErrorProtocol) -> () {
sil [fragile]  @test_try_nothrow : $@convention(thin) (@convention(thin) () -> @error ErrorProtocol) -> () {
bb0(%0 : $@convention(thin) () -> @error ErrorProtocol):
  // CHECK: apply [nothrow] %0() : $@convention(thin) () -> @error ErrorProtocol
  apply [nothrow] %0() : $@convention(thin) () -> @error ErrorProtocol
  %2 = tuple ()
  return %2 : $()
}

// CHECK-LABEL: sil public_external [fragile] @box_type : $@convention(thin) (@box Int, Int) -> () {
sil [fragile] @box_type : $@convention(thin) (@box Int, Int) -> () {
// CHECK: bb0(%0 : $@box Int, %1 : $Int):
bb0(%0 : $@box Int, %1 : $Int):
  // CHECK-NEXT: strong_retain %0 : $@box Int
  strong_retain %0 : $@box Int
  // CHECK-NEXT: %3 = project_box %0 : $@box Int
  %3 = project_box %0 : $@box Int
  // CHECK-NEXT: store %1 to %3 : $*Int
  store %1 to %3 : $*Int
  // CHECK-NEXT: strong_release %0 : $@box Int
  strong_release %0 : $@box Int
  return undef : $()
}

// rdar://15351123
// CHECK-LABEL: @test_forward_ref
sil [fragile]  @test_forward_ref : $@convention(thin) (UInt8, UInt8) -> UInt8

// CHECK-LABEL: sil public_external [fragile] @partial_apply : $@convention(thin) (@convention(thin) (@out Int, Int) -> (), Int) -> Int {
// CHECK: [[PA:%.*]] = partial_apply {{%.*}}({{%.*}}) : $@convention(thin) (@out Int, Int) -> ()
// CHECK: apply [[PA]]({{%.*}}) : $@callee_owned (@out Int) -> ()
sil [fragile] @partial_apply : $@convention(thin) (@convention(thin) (@out Int, Int) -> (), Int) -> Int {
entry(%f : $@convention(thin) (@out Int, Int) -> (), %x : $Int):
  %p = partial_apply %f(%x) : $@convention(thin) (@out Int, Int) -> ()
  %i = alloc_stack $Int
  %z = apply %p(%i#1) : $@callee_owned (@out Int) -> ()
  %y = load %i#1 : $*Int
  dealloc_stack %i#0 : $*@local_storage Int
  return %y : $Int
}

// Make sure we serialize the body of closure even without -sil-serialize-all.
// CHECK_DECL-LABEL:  @partial_apply_with_closure
sil [fragile] [transparent] @partial_apply_with_closure : $@convention(thin) (@owned @callee_owned () -> Bool, @owned String, UnsafePointer<Int8>, Int64) -> () {
bb0(%0 : $@callee_owned () -> Bool, %1 : $String, %2 : $UnsafePointer<Int8>, %3 : $Int64):
  %17 = function_ref @closure_body : $@convention(thin) (UnsafePointer<Int8>, UnsafePointer<Int8>, Int64) -> ()
// CHECK_DECL: function_ref @closure_body
  %18 = partial_apply %17(%2, %3) : $@convention(thin) (UnsafePointer<Int8>, UnsafePointer<Int8>, Int64) -> ()
// CHECK_DECL: partial_apply
  %30 = tuple ()
  return %30 : $()
}

sil shared [fragile] @closure_body : $@convention(thin) (UnsafePointer<Int8>, UnsafePointer<Int8>, Int64) -> () {
bb0(%0 : $UnsafePointer<Int8>, %1 : $UnsafePointer<Int8>, %2 : $Int64):
  %3 = function_ref @assert_fail : $@convention(thin) (UnsafePointer<Int8>, UnsafePointer<Int8>, Int64) -> ()
  %4 = apply %3(%0, %1, %2) : $@convention(thin) (UnsafePointer<Int8>, UnsafePointer<Int8>, Int64) -> ()
  %5 = tuple ()
  return %5 : $()
}

// CHECK_DECL-LABEL: @closure_body : $@convention(thin) (UnsafePointer<Int8>, UnsafePointer<Int8>, Int64) -> () {
// CHECK_DECL: function_ref @assert_fail

sil [fragile] @assert_fail : $@convention(thin) (UnsafePointer<Int8>, UnsafePointer<Int8>, Int64) -> ()

// rdar: 15893086 
struct GenericStruct<T> {
  var x : T
}

// CHECK-LABEL: @extract_generic_struct
sil [fragile] @extract_generic_struct : $@convention(thin) GenericStruct<Int64> -> Int64 {
entry(%0 : $GenericStruct<Int64>):
  // CHECK: %1 = struct_extract %0 : $GenericStruct<Int64>, #GenericStruct.x
  %1 = struct_extract %0 : $GenericStruct<Int64>, #GenericStruct.x
  // CHECK: return %1 : $Int64
  return %1 : $Int64
}

// CHECK-LABEL: sil public_external [fragile] @select_enum : $@convention(thin) (@in Beth) -> () {
sil [fragile] @select_enum : $@convention(thin) (@in Beth) -> () {
bb0(%0 : $*Beth):
  %1 = load %0 : $*Beth
  %2 = integer_literal $Builtin.Int32, 2
  %3 = integer_literal $Builtin.Int32, 3
  // CHECK: %4 = select_enum %1 : $Beth, case #Beth.EmptyCase!enumelt: %2, case #Beth.DataCase!enumelt.1: %3 : $Builtin.Int32
  %4 = select_enum %1 : $Beth, case #Beth.EmptyCase!enumelt: %2, case #Beth.DataCase!enumelt.1: %3 : $Builtin.Int32
  // CHECK: %5 = select_enum_addr %0 : $*Beth, case #Beth.EmptyCase!enumelt: %2, case #Beth.DataCase!enumelt.1: %3 : $Builtin.Int32
  %5 = select_enum_addr %0 : $*Beth, case #Beth.EmptyCase!enumelt: %2, case #Beth.DataCase!enumelt.1: %3 : $Builtin.Int32
  // CHECK: %6 = select_enum %1 : $Beth, case #Beth.EmptyCase!enumelt: %2, default %3 : $Builtin.Int32
  %6 = select_enum %1 : $Beth, case #Beth.EmptyCase!enumelt: %2, default %3 : $Builtin.Int32
  // CHECK: %7 = select_enum_addr %0 : $*Beth, case #Beth.EmptyCase!enumelt: %2, default %3 : $Builtin.Int32
  %7 = select_enum_addr %0 : $*Beth, case #Beth.EmptyCase!enumelt: %2, default %3 : $Builtin.Int32
  return undef : $()
}

struct SomeError: ErrorProtocol {
  var _domain: String { get }
  var _code: Int { get }
}

// CHECK-LABEL: sil public_external [fragile] @existential_box : $@convention(thin) (SomeError) -> () {
sil [fragile] @existential_box : $@convention(thin) (SomeError) -> () {
bb0(%0 : $SomeError):
  // CHECK: %1 = alloc_existential_box $ErrorProtocol, $SomeError
  %1 = alloc_existential_box $ErrorProtocol, $SomeError
  // CHECK: store %0 to %1#1 : $*SomeError
  store %0 to %1#1 : $*SomeError
  // CHECK: %3 = open_existential_box %1#0 : $ErrorProtocol to $*[[OPENED:@opened\(".*"\)]] ErrorProtocol
  %3 = open_existential_box %1#0 : $ErrorProtocol to $*@opened("01234567-89AB-CDEF-0123-333333333333") ErrorProtocol
  // CHECK: destroy_addr %3 : $*[[OPENED]] ErrorProtocol
  destroy_addr %3 : $*@opened("01234567-89AB-CDEF-0123-333333333333") ErrorProtocol
  // CHECK: dealloc_existential_box %1#0 : $ErrorProtocol, $SomeError
  dealloc_existential_box %1#0 : $ErrorProtocol, $SomeError
  return undef : $()
}

// CHECK-LABEL: sil public_external [fragile] @bridge_object : $@convention(thin) (@owned Class1, Builtin.Word) -> () {
// CHECK:  bb0([[X:%.*]] : $Class1, [[W:%.*]] : $Builtin.Word):
// CHECK-NEXT:    [[A:%.*]] = ref_to_bridge_object [[X]] : $Class1, [[W]] : $Builtin.Word
// CHECK-NEXT:    [[B:%.*]] = bridge_object_to_ref [[A]] : $Builtin.BridgeObject to $Class1
// CHECK-NEXT:    [[C:%.*]] = bridge_object_to_word [[A]] : $Builtin.BridgeObject to $Builtin.Word
// CHECK-NEXT:    return undef : $()
sil [fragile] @bridge_object : $@convention(thin) (@owned Class1, Builtin.Word) -> () {
entry(%x : $Class1, %w : $Builtin.Word):
  %a = ref_to_bridge_object %x : $Class1, %w : $Builtin.Word
  %b = bridge_object_to_ref %a : $Builtin.BridgeObject to $Class1
  %c = bridge_object_to_word %a : $Builtin.BridgeObject to $Builtin.Word
  return undef : $()
}

// CHECK-LABEL: sil {{.*}} [reabstraction_thunk] @a_reabstraction_thunk : $@convention(thin) () -> ()
sil [reabstraction_thunk] @a_reabstraction_thunk : $@convention(thin) () -> () {
  %1 = tuple()
  return %1 : $()
}
// CHECK-LABEL: sil {{.*}} [thunk] @a_regular_thunk : $@convention(thin) () -> () {
sil [thunk] @a_regular_thunk : $@convention(thin) () -> () {
  %1 = tuple()
  return %1 : $()
}

class Foo {
  subscript (x: Int, y: Int) -> Int32 { get set }
  var x: Int
  var y: Int
  init()
}

// CHECK-LABEL: sil [fragile] @_TFC3tmp3Foog9subscriptFT1xSi1ySi_Si : $@convention(method) (Int, Int, @guaranteed Foo) -> Int32
// CHECK_DECL-LABEL: sil [fragile] @_TFC3tmp3Foog9subscriptFT1xSi1ySi_Si : $@convention(method) (Int, Int, @guaranteed Foo) -> Int32{{$}}
sil [fragile] @_TFC3tmp3Foog9subscriptFT1xSi1ySi_Si : $@convention(method) (Int, Int, @guaranteed Foo) -> Int32 {
bb0(%0 : $Int, %1 : $Int, %2 : $Foo):
  %3 = tuple ()
  %4 = alloc_stack $Int  // var x               // users: %17, %6
  %5 = alloc_stack $Int  // var y               // users: %16, %7
  store %0 to %4#1 : $*Int
  store %1 to %5#1 : $*Int
  %8 = alloc_stack $Foo  // var self              // users: %15, %14, %9
  store %2 to %8#1 : $*Foo
  %10 = metatype $@thin Int.Type
  %12 = integer_literal $Builtin.Int32, 0         // user: %13
  %13 = struct $Int32 (%12 : $Builtin.Int32)      // user: %18
  destroy_addr %8#1 : $*Foo
  dealloc_stack %8#0 : $*@local_storage Foo
  dealloc_stack %5#0 : $*@local_storage Int
  dealloc_stack %4#0 : $*@local_storage Int
  return %13 : $Int32
}

// CHECK-LABEL: sil [fragile] @_TFC3tmp3Foos9subscriptFT1xSi1ySi_Si : $@convention(method) (Int32, Int, Int, @guaranteed Foo) -> ()
// CHECK_DECL-LABEL: sil [fragile] @_TFC3tmp3Foos9subscriptFT1xSi1ySi_Si : $@convention(method) (Int32, Int, Int, @guaranteed Foo) -> (){{$}}
sil [fragile] @_TFC3tmp3Foos9subscriptFT1xSi1ySi_Si : $@convention(method) (Int32, Int, Int, @guaranteed Foo) -> () {
bb0(%0 : $Int32, %1 : $Int, %2 : $Int, %3 : $Foo):
  %4 = alloc_stack $Int32  // var value         // users: %16, %5
  store %0 to %4#1 : $*Int32
  %6 = alloc_stack $Int  // var x               // users: %15, %8
  %7 = alloc_stack $Int  // var y               // users: %14, %9
  store %1 to %6#1 : $*Int
  store %2 to %7#1 : $*Int
  %10 = alloc_stack $Foo  // var self             // users: %13, %12, %11
  store %3 to %10#1 : $*Foo
  destroy_addr %10#1 : $*Foo
  dealloc_stack %10#0 : $*@local_storage Foo
  dealloc_stack %7#0 : $*@local_storage Int
  dealloc_stack %6#0 : $*@local_storage Int
  dealloc_stack %4#0 : $*@local_storage Int32
  %17 = tuple ()                                  // user: %18
  return %17 : $()
}


// CHECK-LABEL: sil_vtable Foo {
// CHECK: #Foo.subscript!getter.1: _TFC3tmp3Foog9subscriptFT1xSi1ySi_Si
// CHECK: #Foo.subscript!setter.1: _TFC3tmp3Foos9subscriptFT1xSi1ySi_Si
// CHECK: }
// CHECK_DECL-LABEL: sil_vtable Foo {
// CHECK_DECL: #Foo.subscript!getter.1: _TFC3tmp3Foog9subscriptFT1xSi1ySi_Si
// CHECK_DECL: #Foo.subscript!setter.1: _TFC3tmp3Foos9subscriptFT1xSi1ySi_Si
// CHECK_DECL: }
sil_vtable Foo {
  #Foo.subscript!getter.1: _TFC3tmp3Foog9subscriptFT1xSi1ySi_Si
  #Foo.subscript!setter.1: _TFC3tmp3Foos9subscriptFT1xSi1ySi_Si
}

protocol AssocReqt {
  func requiredMethod()
}

struct ConformingAssoc : AssocReqt {
  func requiredMethod()
}

sil [fragile] @_TFV14witness_tables15ConformingAssoc14requiredMethodfS0_FT_T_ : $@convention(method) (@guaranteed ConformingAssoc) -> () {
bb0(%0 : $ConformingAssoc):
  debug_value %0 : $ConformingAssoc
  %2 = tuple ()
  return %2 : $()
}

sil [fragile] @_TTWV14witness_tables15ConformingAssocS_9AssocReqtS_FS1_14requiredMethodU_fRQPS1_FT_T_ : $@convention(witness_method) (@inout ConformingAssoc) -> () {
bb0(%0 : $*ConformingAssoc):
  %1 = load %0 : $*ConformingAssoc
  %2 = function_ref @_TFV14witness_tables15ConformingAssoc14requiredMethodfS0_FT_T_ : $@convention(method) (@guaranteed ConformingAssoc) -> ()
  %3 = apply %2(%1) : $@convention(method) (@guaranteed ConformingAssoc) -> ()
  return %3 : $()
}


// CHECK-LABEL: sil_witness_table public_external ConformingAssoc: AssocReqt module
// CHECK: #AssocReqt.requiredMethod!1: @_TTWV14witness_tables15ConformingAssocS_9AssocReqtS_FS1_14requiredMethodU_fRQPS1_FT_T_
// CHECK: }
sil_witness_table ConformingAssoc: AssocReqt module def_basic {
  method #AssocReqt.requiredMethod!1: @_TTWV14witness_tables15ConformingAssocS_9AssocReqtS_FS1_14requiredMethodU_fRQPS1_FT_T_
}

protocol AnyProtocol {
  typealias AssocType
  typealias AssocWithReqt : AssocReqt
  func assocTypesMethod(x: AssocType, y: AssocWithReqt)
  static func staticMethod(x: Self)
}
class SomeAssoc {
}
protocol InheritedProtocol1 : AnyProtocol {
  func inheritedMethod()
}
struct InheritedConformance : InheritedProtocol1 {
  typealias AssocType = SomeAssoc
  typealias AssocWithReqt = ConformingAssoc
  func assocTypesMethod(x: SomeAssoc, y: ConformingAssoc)
  static func staticMethod(x: InheritedConformance)
  func inheritedMethod()
}

// CHECK-LABEL: sil_witness_table public_external InheritedConformance: InheritedProtocol1 module
// CHECK: base_protocol AnyProtocol: InheritedConformance: AnyProtocol module
// CHECK: }
sil_witness_table InheritedConformance: InheritedProtocol1 module witness_tables {
  base_protocol AnyProtocol: InheritedConformance: AnyProtocol module witness_tables
}

// CHECK-LABEL: sil_witness_table public_external InheritedConformance: AnyProtocol module
// CHECK: associated_type AssocType: SomeAssoc
// CHECK: associated_type_protocol (AssocWithReqt: AssocReqt): ConformingAssoc: AssocReqt module
// CHECK: }
sil_witness_table InheritedConformance: AnyProtocol module witness_tables {
  associated_type AssocType: SomeAssoc
  associated_type_protocol (AssocWithReqt: AssocReqt): ConformingAssoc: AssocReqt module witness_tables
}

sil [fragile] [transparent] @_TF9def_basic13serialize_allFT_T_ : $@convention(thin) () -> () {
bb0:
  %0 = function_ref @_TFV18lazy_global_access4Type10staticPropSia_public : $@convention(thin) () -> Builtin.RawPointer
  %1 = function_ref @_TFV18lazy_global_access4Type10staticPropSia : $@convention(thin) () -> Builtin.RawPointer
  %2 = function_ref @test1 : $@convention(thin) () -> ()
  %4 = function_ref @test2 : $@convention(thin) (Int) -> ()
  %6 = function_ref @named_tuple : $@convention(thin) () -> (Builtin.Word, Builtin.Word)
  %9 = function_ref @return_int : $@convention(thin) (Int) -> Int
  %11 = function_ref @call_fn_pointer : $@convention(thin) (() -> Int) -> Int
  %13 = function_ref @return_constant : $@convention(thin) () -> Int
  %23 = function_ref @existentials : $@convention(thin) (@in P) -> ()
  %25 = function_ref @classes : $@convention(thin) () -> ()
  %27 = function_ref @_TF4todo18erasure_from_protoFT1xPS_8RuncibleS_8Bendable__PS0__ : $@convention(thin) (@out Runcible, @in protocol<Bendable, Runcible>) -> ()
  %29 = function_ref @_TF4todo18class_bound_methodFT1xPS_10ClassBound__T_ : $@convention(thin) (@owned ClassBound) -> ()
  %31 = function_ref @_TFV6struct5AlephCfMS0_FT1aCS_3Ref1bVS_3Val_S0_ : $@convention(thin) (Ref, Val, @thin Aleph.Type) -> Aleph
  %33 = function_ref @_TFV6struct5AlephCfMS0_FT_S0_ : $@convention(thin) (@thin Aleph.Type) -> Aleph
  %35 = function_ref @test_union_empty_case : $@convention(thin) () -> Beth
  %37 = function_ref @test_union_data_case : $@convention(thin) Int -> Beth
  %39 = function_ref @test_union_addr_empty_case : $@convention(thin) (@out Gimel) -> ()
  %41 = function_ref @test_union_addr_data_case : $@convention(thin) (@out Gimel, @in Q) -> ()
  %43 = function_ref @_TF5tuple5floatFT1xSf_T_ : $@convention(thin) (Float32) -> ()
  %45 = function_ref @_TF5tuple5tupleFT_TSiSf_ : $@convention(thin) () -> (Int, Float32)
  %47 = function_ref @_TF5tuple13tuple_elementFT1xTSiSf__T_ : $@convention(thin) (Int, Float32) -> ()
  %49 = function_ref @_TFC3ref1C3foofS0_FT1xSi_T_ : $@convention(method) (Int, @guaranteed M) -> ()
  %51 = function_ref @_TF4null3isaFT1bCS_1B_Sb : $@convention(thin) (B) -> Builtin.Int1
  %53 = function_ref @_TFSd31_convertFromBuiltinFloatLiteralfMSdFT5valueBf64__Sd : $@convention(thin) (Builtin.FPIEEE64, @thin Float64.Type) -> Float64
  %55 = function_ref @_TFSS32_convertFromBuiltinStringLiteralfMSSFT5valueBp13lengthInBytesBi64_7isASCIIBi1__SS : $@convention(thin) (Builtin.RawPointer, Builtin.Word, Builtin.Int1, @thin String.Type) -> String
  %57 = function_ref @_TF7literal8literalsFT_T_ : $@convention(thin) () -> ()
  %59 = function_ref @_TF5index5gep64FT1pBp1iBi64__Bp : $@convention(thin) (Builtin.RawPointer, Builtin.Word) -> Builtin.RawPointer
  %60 = function_ref @global_code : $@convention(thin) () -> ()
  %63 = function_ref @test_class_metatype : $@convention(thin) (SomeClass, SomeSubclass) -> (@thick SomeClass.Type, @thick SomeClass.Type)
  %67 = function_ref @test_existential_metatype : $@convention(thin) (@in SomeProtocol) -> @thick SomeProtocol.Type
  %69 = function_ref @test_unreachable : $@convention(thin) () -> ()
  %71 = function_ref @test_unowned_retain : $@convention(thin) (SomeClass) -> ()
  %73 = function_ref @test_basic_block_arguments : $@convention(thin) (Builtin.Int1) -> Builtin.Word
  %75 = function_ref @test_cond_branch_basic_block_args : $@convention(thin) (Int, Builtin.Int1) -> Int

  %81 = function_ref @test_builtin_func_ref : $@convention(thin) (Builtin.Int1, Builtin.Int1) -> Builtin.Int1
  %83 = function_ref @test_dealloc_ref : $@convention(thin) () -> ()
  %84 = function_ref @test_dealloc_partial_ref : $@convention(thin) () -> ()
  %85 = function_ref @test_dealloc_box : $@convention(thin) () -> ()
  %86 = function_ref @test_stack_flag : $@convention(thin) () -> ()
  %87 = function_ref @closure_test : $@convention(thin) () -> ()
  %97 = function_ref @test_switch_union : $@convention(thin) (MaybePair) -> ()
  %99 = function_ref @test_switch_union_addr : $@convention(thin) (@in MaybeAddressOnlyPair) -> ()
  %101 = function_ref @test_switch_value : $@convention(thin) (Builtin.Word) -> ()
  %103 = function_ref @test_init_existential : $@convention(thin) (@out Bendable, Spoon) -> ()
  %105 = function_ref @test_existential_ref : $@convention(thin) (ConcreteClass) -> ClassP

  %107 = function_ref @test_assign : $@convention(thin) (Int, @inout Int) -> ()
  %109 = function_ref @test_transparent : $@convention(thin) () -> ()
  %110 = function_ref @test_thunk : $@convention(thin) () -> ()
  %130 = function_ref @noinline_callee : $@convention(thin) () -> Int
  %132 = function_ref @always_inline_callee : $@convention(thin) () -> Int
  %131 = function_ref @test_semantics : $@convention(thin) () -> ()
  %111 = function_ref @test_partial_apply : $@convention(thin) Float32 -> @callee_owned Int -> ()
  %113 = function_ref @test_dynamic_lookup_br : $@convention(thin) (AnyObject) -> ()
  %115 = function_ref @test_mark_fn_escape : $@convention(thin) () -> ()
  %117 = function_ref @test_copy_release_value : $@convention(thin) (X) -> (X)
  %118 = function_ref @cond_fail_test : $@convention(thin) Builtin.Int1 -> ()

  %124 = function_ref @block_storage_type : $@convention(thin) Int -> @convention(block) () -> ()
  %127 = function_ref @bitcasts : $@convention(thin) (@owned Class1) -> @owned (Class2, Int)
<<<<<<< HEAD
  %126 = function_ref @protocol_conversion : $@convention(thin) () -> @owned Protocol
  %133 = function_ref @test_try_apply : $@convention(thin) (@convention(thin) () -> @error ErrorProtocol) -> @error ErrorProtocol
  %135 = function_ref @test_try_nothrow : $@convention(thin) (@convention(thin) () -> @error ErrorProtocol) -> ()
=======
  %133 = function_ref @test_try_apply : $@convention(thin) (@convention(thin) () -> @error ErrorType) -> @error ErrorType
  %135 = function_ref @test_try_nothrow : $@convention(thin) (@convention(thin) () -> @error ErrorType) -> ()
>>>>>>> 7775b9c2
  %134 = function_ref @box_type : $@convention(thin) (@box Int, Int) -> ()
  %120 = function_ref @test_forward_ref : $@convention(thin) (UInt8, UInt8) -> UInt8
  %121 = function_ref @partial_apply : $@convention(thin) (@convention(thin) (@out Int, Int) -> (), Int) -> Int
  %122 = function_ref @partial_apply_with_closure : $@convention(thin) (@owned @callee_owned () -> Bool, @owned String, UnsafePointer<Int8>, Int64) -> ()
  %123 = function_ref @extract_generic_struct : $@convention(thin) GenericStruct<Int64> -> Int64
  %128 = function_ref @select_enum : $@convention(thin) (@in Beth) -> ()
  %228 = function_ref @existential_box : $@convention(thin) (SomeError) -> ()
  %129 = function_ref @bridge_object : $@convention(thin) (@owned Class1, Builtin.Word) -> ()
  %150 = function_ref @a_reabstraction_thunk: $@convention(thin) () -> ()
  %151 = function_ref @a_regular_thunk: $@convention(thin) () -> ()

  %119 = tuple ()
  return %119 : $()
}
<|MERGE_RESOLUTION|>--- conflicted
+++ resolved
@@ -1315,14 +1315,8 @@
 
   %124 = function_ref @block_storage_type : $@convention(thin) Int -> @convention(block) () -> ()
   %127 = function_ref @bitcasts : $@convention(thin) (@owned Class1) -> @owned (Class2, Int)
-<<<<<<< HEAD
-  %126 = function_ref @protocol_conversion : $@convention(thin) () -> @owned Protocol
   %133 = function_ref @test_try_apply : $@convention(thin) (@convention(thin) () -> @error ErrorProtocol) -> @error ErrorProtocol
   %135 = function_ref @test_try_nothrow : $@convention(thin) (@convention(thin) () -> @error ErrorProtocol) -> ()
-=======
-  %133 = function_ref @test_try_apply : $@convention(thin) (@convention(thin) () -> @error ErrorType) -> @error ErrorType
-  %135 = function_ref @test_try_nothrow : $@convention(thin) (@convention(thin) () -> @error ErrorType) -> ()
->>>>>>> 7775b9c2
   %134 = function_ref @box_type : $@convention(thin) (@box Int, Int) -> ()
   %120 = function_ref @test_forward_ref : $@convention(thin) (UInt8, UInt8) -> UInt8
   %121 = function_ref @partial_apply : $@convention(thin) (@convention(thin) (@out Int, Int) -> (), Int) -> Int
